--- conflicted
+++ resolved
@@ -4,19 +4,12 @@
 template_shape: quadrilateral
 auto_mask: true
 point_list:
-<<<<<<< HEAD
-- 787, 91
-- 791, 105
-- 819, 105
-- 823, 91
+- 769, 93
+- 773, 107
+- 801, 107
+- 805, 93
 emulator_point_list:
 - 939, 112
 - 952, 129
 - 969, 129
-- 982, 112
-=======
-- 769, 93
-- 773, 107
-- 801, 107
-- 805, 93
->>>>>>> 8af384ba
+- 982, 112