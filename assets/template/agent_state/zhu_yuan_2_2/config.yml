--- conflicted
+++ resolved
@@ -4,19 +4,12 @@
 template_shape: quadrilateral
 auto_mask: true
 point_list:
-<<<<<<< HEAD
-- 640, 91
-- 644, 105
-- 672, 105
-- 676, 91
+- 620, 93
+- 624, 107
+- 652, 107
+- 656, 93
 emulator_point_list:
 - 763, 112
 - 776, 129
 - 792, 129
-- 805, 112
-=======
-- 620, 93
-- 624, 107
-- 652, 107
-- 656, 93
->>>>>>> 8af384ba
+- 805, 112