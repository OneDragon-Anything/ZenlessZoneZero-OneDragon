--- conflicted
+++ resolved
@@ -4,19 +4,12 @@
 template_shape: quadrilateral
 auto_mask: true
 point_list:
-<<<<<<< HEAD
-- 624, 91
-- 628, 105
-- 656, 105
-- 660, 91
+- 586, 93
+- 590, 107
+- 618, 107
+- 622, 93
 emulator_point_list:
 - 744, 112
 - 757, 129
 - 773, 129
-- 786, 112
-=======
-- 586, 93
-- 590, 107
-- 618, 107
-- 622, 93
->>>>>>> 8af384ba
+- 786, 112