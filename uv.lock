--- conflicted
+++ resolved
@@ -1027,12 +1027,6 @@
     { name = "pyinstaller", specifier = "==6.7.0" },
     { name = "pytest", specifier = ">=8.4.1" },
     { name = "pytest-asyncio", specifier = ">=1.1.0" },
-<<<<<<< HEAD
     { name = "pyuac", specifier = "==0.0.3" },
     { name = "ruff", specifier = ">=0.12.10" },
-]
-gamepad = [{ name = "vgamepad", specifier = "==0.1.0" }]
-=======
-    { name = "ruff", specifier = "==0.12.10" },
-]
->>>>>>> 77ddca53
+]