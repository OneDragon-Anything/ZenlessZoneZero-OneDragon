from enum import Enum

from one_dragon.base.config.basic_game_config import BasicGameConfig
from one_dragon.base.config.config_item import ConfigItem
from one_dragon.base.controller.pc_button.ds4_button_controller import Ds4ButtonEnum
from one_dragon.base.controller.pc_button.xbox_button_controller import XboxButtonEnum
from one_dragon.base.config.yaml_config import YamlConfig

class GamePlatformEnum(Enum):

    PC = ConfigItem('桌面端','PC')
    Emulator = ConfigItem('模拟器','Emulator')


class GameLanguageEnum(Enum):

    CN = ConfigItem('简体中文', 'cn')
    EN = ConfigItem('English', 'en')


class GameRegionEnum(Enum):

    CN = ConfigItem('国服/B服', 'cn')
    INTERNATIONAL = ConfigItem('国际服', 'international')


class GamepadTypeEnum(Enum):

    NONE = ConfigItem('无', 'none')
    XBOX = ConfigItem('Xbox', 'xbox')
    DS4 = ConfigItem('DS4', 'ds4')


class GameConfig(BasicGameConfig):

<<<<<<< HEAD
    def __init__(self, instance_idx: int):
        YamlConfig.__init__(self, 'game', instance_idx=instance_idx)

    @property
    def platform(self) -> str:
        return self.get('platform', '')

    @platform.setter
    def platform(self, new_value: str) -> None:
        self.update('platform', new_value)

=======
>>>>>>> 03e4268f
    @property
    def key_normal_attack(self) -> str:
        return self.get('key_normal_attack', 'mouse_left')

    @key_normal_attack.setter
    def key_normal_attack(self, new_value: str) -> None:
        self.update('key_normal_attack', new_value)

    @property
    def key_dodge(self) -> str:
        return self.get('key_dodge', 'shift')

    @key_dodge.setter
    def key_dodge(self, new_value: str) -> None:
        self.update('key_dodge', new_value)

    @property
    def key_switch_next(self) -> str:
        return self.get('key_switch_next', 'space')

    @key_switch_next.setter
    def key_switch_next(self, new_value: str) -> None:
        self.update('key_switch_next', new_value)

    @property
    def key_switch_prev(self) -> str:
        return self.get('key_switch_prev', 'c')

    @key_switch_prev.setter
    def key_switch_prev(self, new_value: str) -> None:
        self.update('key_switch_prev', new_value)

    @property
    def key_special_attack(self) -> str:
        return self.get('key_special_attack', 'e')

    @key_special_attack.setter
    def key_special_attack(self, new_value: str) -> None:
        self.update('key_special_attack', new_value)

    @property
    def key_ultimate(self) -> str:
        """爆发技"""
        return self.get('key_ultimate', 'q')

    @key_ultimate.setter
    def key_ultimate(self, new_value: str) -> None:
        self.update('key_ultimate', new_value)

    @property
    def key_interact(self) -> str:
        """交互"""
        return self.get('key_interact', 'f')

    @key_interact.setter
    def key_interact(self, new_value: str) -> None:
        self.update('key_interact', new_value)

    @property
    def key_chain_left(self) -> str:
        return self.get('key_chain_left', 'q')

    @key_chain_left.setter
    def key_chain_left(self, new_value: str) -> None:
        self.update('key_chain_left', new_value)

    @property
    def key_chain_right(self) -> str:
        return self.get('key_chain_right', 'e')

    @key_chain_right.setter
    def key_chain_right(self, new_value: str) -> None:
        self.update('key_chain_right', new_value)

    @property
    def key_move_w(self) -> str:
        return self.get('key_move_w', 'w')

    @key_move_w.setter
    def key_move_w(self, new_value: str) -> None:
        self.update('key_move_w', new_value)

    @property
    def key_move_s(self) -> str:
        return self.get('key_move_s', 's')

    @key_move_s.setter
    def key_move_s(self, new_value: str) -> None:
        self.update('key_move_s', new_value)

    @property
    def key_move_a(self) -> str:
        return self.get('key_move_a', 'a')

    @key_move_a.setter
    def key_move_a(self, new_value: str) -> None:
        self.update('key_move_a', new_value)

    @property
    def key_move_d(self) -> str:
        return self.get('key_move_d', 'd')

    @key_move_d.setter
    def key_move_d(self, new_value: str) -> None:
        self.update('key_move_d', new_value)

    @property
    def key_lock(self) -> str:
        return self.get('key_lock', 'mouse_middle')

    @key_lock.setter
    def key_lock(self, new_value: str) -> None:
        self.update('key_lock', new_value)

    @property
    def key_chain_cancel(self) -> str:
        return self.get('key_chain_cancel', 'mouse_middle')

    @key_chain_cancel.setter
    def key_chain_cancel(self, new_value: str) -> None:
        self.update('key_chain_cancel', new_value)

    @property
    def gamepad_type(self) -> str:
        return self.get('gamepad_type', GamepadTypeEnum.NONE.value.value)

    @gamepad_type.setter
    def gamepad_type(self, new_value: str) -> None:
        self.update('gamepad_type', new_value)

    @property
    def xbox_key_press_time(self) -> float:
        return self.get('xbox_key_press_time', 0.02)

    @xbox_key_press_time.setter
    def xbox_key_press_time(self, new_value: float) -> None:
        self.update('xbox_key_press_time', new_value)

    @property
    def xbox_key_normal_attack(self) -> str:
        return self.get('xbox_key_normal_attack', XboxButtonEnum.X.value.value)

    @xbox_key_normal_attack.setter
    def xbox_key_normal_attack(self, new_value: str) -> None:
        self.update('xbox_key_normal_attack', new_value)

    @property
    def xbox_key_dodge(self) -> str:
        return self.get('xbox_key_dodge', XboxButtonEnum.A.value.value)

    @xbox_key_dodge.setter
    def xbox_key_dodge(self, new_value: str) -> None:
        self.update('xbox_key_dodge', new_value)

    @property
    def xbox_key_switch_next(self) -> str:
        return self.get('xbox_key_switch_next', XboxButtonEnum.RB.value.value)

    @xbox_key_switch_next.setter
    def xbox_key_switch_next(self, new_value: str) -> None:
        self.update('xbox_key_switch_next', new_value)

    @property
    def xbox_key_switch_prev(self) -> str:
        return self.get('xbox_key_switch_prev', XboxButtonEnum.LB.value.value)

    @xbox_key_switch_prev.setter
    def xbox_key_switch_prev(self, new_value: str) -> None:
        self.update('xbox_key_switch_prev', new_value)

    @property
    def xbox_key_special_attack(self) -> str:
        return self.get('xbox_key_special_attack', XboxButtonEnum.Y.value.value)

    @xbox_key_special_attack.setter
    def xbox_key_special_attack(self, new_value: str) -> None:
        self.update('xbox_key_special_attack', new_value)

    @property
    def xbox_key_ultimate(self) -> str:
        """爆发技"""
        return self.get('xbox_key_ultimate', XboxButtonEnum.RT.value.value)

    @xbox_key_ultimate.setter
    def xbox_key_ultimate(self, new_value: str) -> None:
        self.update('xbox_key_ultimate', new_value)

    @property
    def xbox_key_interact(self) -> str:
        """交互"""
        return self.get('xbox_key_interact', XboxButtonEnum.A.value.value)

    @xbox_key_interact.setter
    def xbox_key_interact(self, new_value: str) -> None:
        self.update('xbox_key_interact', new_value)

    @property
    def xbox_key_chain_left(self) -> str:
        return self.get('xbox_key_chain_left', XboxButtonEnum.LB.value.value)

    @xbox_key_chain_left.setter
    def xbox_key_chain_left(self, new_value: str) -> None:
        self.update('xbox_key_chain_left', new_value)

    @property
    def xbox_key_chain_right(self) -> str:
        return self.get('xbox_key_chain_right', XboxButtonEnum.RB.value.value)

    @xbox_key_chain_right.setter
    def xbox_key_chain_right(self, new_value: str) -> None:
        self.update('xbox_key_chain_right', new_value)

    @property
    def xbox_key_move_w(self) -> str:
        return self.get('xbox_key_move_w', XboxButtonEnum.L_STICK_W.value.value)

    @xbox_key_move_w.setter
    def xbox_key_move_w(self, new_value: str) -> None:
        self.update('xbox_key_move_w', new_value)

    @property
    def xbox_key_move_s(self) -> str:
        return self.get('xbox_key_move_s', XboxButtonEnum.L_STICK_S.value.value)

    @xbox_key_move_s.setter
    def xbox_key_move_s(self, new_value: str) -> None:
        self.update('xbox_key_move_s', new_value)

    @property
    def xbox_key_move_a(self) -> str:
        return self.get('xbox_key_move_a', XboxButtonEnum.L_STICK_A.value.value)

    @xbox_key_move_a.setter
    def xbox_key_move_a(self, new_value: str) -> None:
        self.update('xbox_key_move_a', new_value)

    @property
    def xbox_key_move_d(self) -> str:
        return self.get('xbox_key_move_d', XboxButtonEnum.L_STICK_D.value.value)

    @xbox_key_move_d.setter
    def xbox_key_move_d(self, new_value: str) -> None:
        self.update('xbox_key_move_d', new_value)

    @property
    def xbox_key_lock(self) -> str:
        return self.get('xbox_key_lock', XboxButtonEnum.R_THUMB.value.value)

    @xbox_key_lock.setter
    def xbox_key_lock(self, new_value: str) -> None:
        self.update('xbox_key_lock', new_value)

    @property
    def xbox_key_chain_cancel(self) -> str:
        return self.get('xbox_key_chain_cancel', XboxButtonEnum.A.value.value)

    @xbox_key_chain_cancel.setter
    def xbox_key_chain_cancel(self, new_value: str) -> None:
        self.update('xbox_key_chain_cancel', new_value)

    @property
    def ds4_key_press_time(self) -> float:
        return self.get('ds4_key_press_time', 0.02)

    @ds4_key_press_time.setter
    def ds4_key_press_time(self, new_value: float) -> None:
        self.update('ds4_key_press_time', new_value)

    @property
    def ds4_key_normal_attack(self) -> str:
        return self.get('ds4_key_normal_attack', Ds4ButtonEnum.SQUARE.value.value)

    @ds4_key_normal_attack.setter
    def ds4_key_normal_attack(self, new_value: str) -> None:
        self.update('ds4_key_normal_attack', new_value)

    @property
    def ds4_key_dodge(self) -> str:
        return self.get('ds4_key_dodge', Ds4ButtonEnum.CROSS.value.value)

    @ds4_key_dodge.setter
    def ds4_key_dodge(self, new_value: str) -> None:
        self.update('ds4_key_dodge', new_value)

    @property
    def ds4_key_switch_next(self) -> str:
        return self.get('ds4_key_switch_next', Ds4ButtonEnum.R1.value.value)

    @ds4_key_switch_next.setter
    def ds4_key_switch_next(self, new_value: str) -> None:
        self.update('ds4_key_switch_next', new_value)

    @property
    def ds4_key_switch_prev(self) -> str:
        return self.get('ds4_key_switch_prev', Ds4ButtonEnum.L1.value.value)

    @ds4_key_switch_prev.setter
    def ds4_key_switch_prev(self, new_value: str) -> None:
        self.update('ds4_key_switch_prev', new_value)

    @property
    def ds4_key_special_attack(self) -> str:
        return self.get('ds4_key_special_attack', Ds4ButtonEnum.TRIANGLE.value.value)

    @ds4_key_special_attack.setter
    def ds4_key_special_attack(self, new_value: str) -> None:
        self.update('ds4_key_special_attack', new_value)

    @property
    def ds4_key_ultimate(self) -> str:
        """爆发技"""
        return self.get('ds4_key_ultimate', Ds4ButtonEnum.R2.value.value)

    @ds4_key_ultimate.setter
    def ds4_key_ultimate(self, new_value: str) -> None:
        self.update('ds4_key_ultimate', new_value)

    @property
    def ds4_key_interact(self) -> str:
        """交互"""
        return self.get('ds4_key_interact', Ds4ButtonEnum.CROSS.value.value)

    @ds4_key_interact.setter
    def ds4_key_interact(self, new_value: str) -> None:
        self.update('ds4_key_interact', new_value)

    @property
    def ds4_key_chain_left(self) -> str:
        return self.get('ds4_key_chain_left', Ds4ButtonEnum.L1.value.value)

    @ds4_key_chain_left.setter
    def ds4_key_chain_left(self, new_value: str) -> None:
        self.update('ds4_key_chain_left', new_value)

    @property
    def ds4_key_chain_right(self) -> str:
        return self.get('ds4_key_chain_right', Ds4ButtonEnum.R1.value.value)

    @ds4_key_chain_right.setter
    def ds4_key_chain_right(self, new_value: str) -> None:
        self.update('ds4_key_chain_right', new_value)

    @property
    def ds4_key_move_w(self) -> str:
        return self.get('ds4_key_move_w', Ds4ButtonEnum.L_STICK_W.value.value)

    @ds4_key_move_w.setter
    def ds4_key_move_w(self, new_value: str) -> None:
        self.update('ds4_key_move_w', new_value)

    @property
    def ds4_key_move_s(self) -> str:
        return self.get('ds4_key_move_s', Ds4ButtonEnum.L_STICK_S.value.value)

    @ds4_key_move_s.setter
    def ds4_key_move_s(self, new_value: str) -> None:
        self.update('ds4_key_move_s', new_value)

    @property
    def ds4_key_move_a(self) -> str:
        return self.get('ds4_key_move_a', Ds4ButtonEnum.L_STICK_A.value.value)

    @ds4_key_move_a.setter
    def ds4_key_move_a(self, new_value: str) -> None:
        self.update('ds4_key_move_a', new_value)

    @property
    def ds4_key_move_d(self) -> str:
        return self.get('ds4_key_move_d', Ds4ButtonEnum.L_STICK_D.value.value)

    @ds4_key_move_d.setter
    def ds4_key_move_d(self, new_value: str) -> None:
        self.update('ds4_key_move_d', new_value)

    @property
    def ds4_key_lock(self) -> str:
        return self.get('ds4_key_lock', Ds4ButtonEnum.R_THUMB.value.value)

    @ds4_key_lock.setter
    def ds4_key_lock(self, new_value: str) -> None:
        self.update('ds4_key_lock', new_value)

    @property
    def ds4_key_chain_cancel(self) -> str:
        return self.get('ds4_key_chain_cancel', Ds4ButtonEnum.CROSS.value.value)

    @ds4_key_chain_cancel.setter
    def ds4_key_chain_cancel(self, new_value: str) -> None:
        self.update('ds4_key_chain_cancel', new_value)

    @property
    def gamepad_requirement_time(self) -> str:
        """
        安装依赖时 使用的 requirement-gamepad.txt 的最后修改时间
        :return:
        """
        return self.get('gamepad_requirement_time', '')

    @gamepad_requirement_time.setter
    def gamepad_requirement_time(self, new_value: str) -> None:
        """
        安装依赖时 使用的 requirement-gamepad.txt 的最后修改时间
        :return:
        """
        self.update('gamepad_requirement_time', new_value)

    @property
    def original_hdr_value(self) -> str:
        return self.get('original_hdr_value', '')

    @original_hdr_value.setter
    def original_hdr_value(self, new_value: str) -> None:
        self.update('original_hdr_value', new_value)<|MERGE_RESOLUTION|>--- conflicted
+++ resolved
@@ -33,7 +33,6 @@
 
 class GameConfig(BasicGameConfig):
 
-<<<<<<< HEAD
     def __init__(self, instance_idx: int):
         YamlConfig.__init__(self, 'game', instance_idx=instance_idx)
 
@@ -45,8 +44,6 @@
     def platform(self, new_value: str) -> None:
         self.update('platform', new_value)
 
-=======
->>>>>>> 03e4268f
     @property
     def key_normal_attack(self) -> str:
         return self.get('key_normal_attack', 'mouse_left')
