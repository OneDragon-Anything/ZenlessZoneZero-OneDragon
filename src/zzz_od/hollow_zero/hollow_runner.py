import time

from cv2.typing import MatLike
from typing import Type, ClassVar, List

from one_dragon.base.operation.operation_edge import node_from
from one_dragon.base.operation.operation_node import operation_node
from one_dragon.base.operation.operation_round_result import OperationRoundResult
from one_dragon.utils.i18_utils import gt
from zzz_od.application.hollow_zero.hollow_zero_config import HollowZeroExtraTask, HollowZeroExtraExitEnum
from zzz_od.context.zzz_context import ZContext
from zzz_od.hollow_zero.event import hollow_event_utils
from zzz_od.hollow_zero.event.bamboo_merchant import BambooMerchant
from zzz_od.hollow_zero.event.call_for_support import CallForSupport
from zzz_od.hollow_zero.event.choose_resonium import ChooseResonium
from zzz_od.hollow_zero.event.confirm_resonium import ConfirmResonium
from zzz_od.hollow_zero.event.critical_stage import CriticalStage
from zzz_od.hollow_zero.event.door_battle import DoorBattle
from zzz_od.hollow_zero.event.drop_resonium import DropResonium, DropResonium2
from zzz_od.hollow_zero.event.full_in_bag import FullInBag
from zzz_od.hollow_zero.event.hollow_interact import HollowInteract
from zzz_od.hollow_zero.event.leave_random_zone import LeaveRandomZone
from zzz_od.hollow_zero.event.normal_event_handler import NormalEventHandler
from zzz_od.hollow_zero.event.old_capital import OldCapital
from zzz_od.hollow_zero.event.remove_corruption import RemoveCorruption
from zzz_od.hollow_zero.event.swift_supply import SwiftSupply
from zzz_od.hollow_zero.event.switch_resonium import SwitchResonium
from zzz_od.hollow_zero.event.upgrade_resonium import UpgradeResonium
from zzz_od.hollow_zero.game_data.hollow_zero_event import HollowZeroSpecialEvent
from zzz_od.hollow_zero.hollow_battle import HollowBattle
from zzz_od.hollow_zero.hollow_exit_by_menu import HollowExitByMenu
from zzz_od.hollow_zero.hollow_map.hollow_zero_map import HollowZeroMapNode, HollowZeroMap
from zzz_od.operation.zzz_operation import ZOperation
from one_dragon.utils.log_utils import log

class HollowRunner(ZOperation):

    STATUS_LEAVE: ClassVar[str] = '离开空洞'

    def __init__(self, ctx: ZContext):
        ZOperation.__init__(
            self, ctx,
            op_name=gt('空洞操作器')
        )

        self._special_event_handlers: dict[str, Type] = {
            HollowZeroSpecialEvent.CALL_FOR_SUPPORT.value.event_name: CallForSupport,

            HollowZeroSpecialEvent.RESONIUM_STORE_0.value.event_name: BambooMerchant,
            HollowZeroSpecialEvent.RESONIUM_STORE_1.value.event_name: BambooMerchant,
            HollowZeroSpecialEvent.RESONIUM_STORE_2.value.event_name: BambooMerchant,
            HollowZeroSpecialEvent.RESONIUM_STORE_3.value.event_name: BambooMerchant,
            HollowZeroSpecialEvent.RESONIUM_STORE_4.value.event_name: BambooMerchant,
            HollowZeroSpecialEvent.RESONIUM_STORE_5.value.event_name: BambooMerchant,

            HollowZeroSpecialEvent.RESONIUM_CHOOSE.value.event_name: ChooseResonium,
            HollowZeroSpecialEvent.RESONIUM_CONFIRM_1.value.event_name: ConfirmResonium,
            HollowZeroSpecialEvent.RESONIUM_CONFIRM_2.value.event_name: ConfirmResonium,
            HollowZeroSpecialEvent.RESONIUM_UPGRADE.value.event_name: UpgradeResonium,
            HollowZeroSpecialEvent.RESONIUM_DROP.value.event_name: DropResonium,
            HollowZeroSpecialEvent.RESONIUM_DROP_2.value.event_name: DropResonium2,
            HollowZeroSpecialEvent.RESONIUM_SWITCH.value.event_name: SwitchResonium,
            HollowZeroSpecialEvent.SWIFT_SUPPLY_LIFE.value.event_name: SwiftSupply,
            HollowZeroSpecialEvent.SWIFT_SUPPLY_COIN.value.event_name: SwiftSupply,
            HollowZeroSpecialEvent.SWIFT_SUPPLY_PRESS.value.event_name: SwiftSupply,

            HollowZeroSpecialEvent.CORRUPTION_REMOVE.value.event_name: RemoveCorruption,

            HollowZeroSpecialEvent.CRITICAL_STAGE_ENTRY.value.event_name: CriticalStage,
            HollowZeroSpecialEvent.CRITICAL_STAGE_ENTRY_2.value.event_name: CriticalStage,

            HollowZeroSpecialEvent.IN_BATTLE.value.event_name: HollowBattle,
            HollowZeroSpecialEvent.FULL_IN_BAG.value.event_name: FullInBag,
            HollowZeroSpecialEvent.OLD_CAPITAL.value.event_name: OldCapital,

            HollowZeroSpecialEvent.DOOR_BATTLE_ENTRY.value.event_name: DoorBattle,
            # HollowZeroSpecialEvent.NEED_INTERACT.value.event_name: HollowInteract,
        }

        # 部分格子有一个选项作为入口
        self._entry_event_handlers: dict[str, Type] = {
            '邦布商人': BambooMerchant,
            '守门人': CriticalStage,
            '门扉禁闭-善战': DoorBattle,
            '不宜久留': LeaveRandomZone
        }
        self._entry_events: dict[str, List[str]] = {
            '邦布商人': [HollowZeroSpecialEvent.RESONIUM_STORE_5.value.event_name],
        }

        self._last_save_image_time: float = 0
        self._last_move_time: float = 0  # 上一次移动的时间

        self._handled_events: set[str] = set()  # 当前已处理过的事件 移动后清空

    @operation_node(name='画面识别', is_start_node=True, node_max_retry_times=60)
    def check_screen(self) -> OperationRoundResult:
        now = time.time()
        screen = self.screenshot()
        result = hollow_event_utils.check_screen(self.ctx, screen, self._handled_events)
        if result is not None and result != HollowZeroSpecialEvent.HOLLOW_INSIDE.value.event_name:
            return self._handle_event(screen, result)

        if result == HollowZeroSpecialEvent.HOLLOW_INSIDE.value.event_name:
            # 当前有显示背包 可以尝试识别地图
            current_map = self.ctx.hollow.check_current_map(screen, now)
            if current_map is not None and current_map.current_idx is not None:
                return self._handle_map_move(screen, now, current_map)

        self.round_by_click_area('零号空洞-事件', '空白')
        return self.round_retry('未能识别当前画面', wait=1)

    def _handle_event(self, screen: MatLike, event_name: str) -> OperationRoundResult:
        """
        识别到事件时 进行处理
        :param event_name:
        :return:
        """
        normal_event = self.ctx.hollow.data_service.get_normal_event_by_name(event_name=event_name)
        if normal_event is not None:
            if normal_event.is_entry_opt:
                self._handled_events.add(event_name)
            op = NormalEventHandler(self.ctx, normal_event)
            op_result = op.execute()
            if op_result.success:
                return self.round_wait()
            else:
                return self.round_retry()

        if event_name in self._special_event_handlers:
            special_event = hollow_event_utils.get_special_event_by_name(event_name)
            if special_event.is_entry_opt:
                self._handled_events.add(event_name)

            op: ZOperation = self._special_event_handlers[event_name](self.ctx)
            op_result = op.execute()
            if op_result.success:
                return self.round_wait()
            else:
                return self.round_retry()

        if event_name == HollowZeroSpecialEvent.MISSION_COMPLETE.value.event_name:
            return self.round_success(status='通关-完成')

        return self.round_retry('当前事件未有对应指令', wait=1)

    def _handle_map_move(self, screen: MatLike, screen_time: float, current_map: HollowZeroMap) -> OperationRoundResult:
        """
        识别到地图后 自动寻路
        :param screen: 游戏画面
        :param screen_time: 截图时间
        :param current_map: 分析得到的地图
        :return:
        """
        next_to_move: HollowZeroMapNode = self.ctx.hollow.get_next_to_move(current_map)
        log.info(f"前往目标 [{next_to_move.entry.entry_name}]")     
        pathfinding_success = next_to_move is not None and next_to_move.entry.entry_name != 'fake'
        if not pathfinding_success:
            self._save_debug_image(screen)
            if next_to_move is None:
                return self.round_retry('自动寻路失败')

        # 寻路失败的话 间隔1秒才尝试一次随机移动
        if not pathfinding_success and screen_time - self._last_move_time < 1:
            return self.round_retry('自动寻路失败')

        if pathfinding_success:
            self.ctx.hollow.check_info_before_move(screen, current_map)
            # self._try_click_speed_up(screen)  # 可以在游戏内设置继承上一次
            extra_finished = self._check_extra_task_finished(screen, current_map)
            if extra_finished:
                return self.round_success(HollowRunner.STATUS_LEAVE)

        self._last_move_time = screen_time
        self.ctx.controller.click(next_to_move.pos.center)
        self.ctx.hollow.update_context_after_move(next_to_move)
        self._handled_events.clear()

        # 如果是特殊需要选项的格子 则使用对应的事件指令处理 可以同时用来等待移动的时间
        entry_name = next_to_move.entry.entry_name
        if entry_name in self._entry_event_handlers:
            op: ZOperation = self._entry_event_handlers[entry_name](self.ctx)
            op_result = op.execute()
            if op_result.success:
                events = self._entry_events.get(entry_name, [])
                for e in events:
                    self._handled_events.add(e)
                return self.round_wait()
            else:
                return self.round_retry()

        return self.round_wait(wait=1)

    def _try_click_speed_up(self, screen: MatLike) -> None:
        # 快进
        if not self.ctx.hollow.speed_up_clicked:
            result = self.round_by_find_and_click_area(screen, '零号空洞-事件', '快进')
            time.sleep(0.2)
            if result.is_success:
                self.ctx.hollow.speed_up_clicked = True

    def _check_extra_task_finished(self, screen: MatLike, current_map: HollowZeroMap) -> bool:
        """
        判断额外业绩是否刷完了
        :param screen:
        :param current_map:
        :return:
        """
        level_info = self.ctx.hollow.level_info

        if self.ctx.hollow_zero_record.is_finished_by_day():
            # 已经完成了
            return True

        # 完成指定次数后才会触发刷业绩的选项
        if not self.ctx.hollow_zero_record.is_finished_by_weekly_times():
            return False

        if self.ctx.hollow_zero_config.extra_task == HollowZeroExtraTask.NONE.value.value:
            return False

        # 判断是否到达层数退出
        extra_exit_by_level: bool = False
        if current_map.contains_entry('业绩考察点空'):
            self.ctx.hollow_zero_record.no_eval_point = True
        if self.ctx.hollow_zero_config.extra_exit == HollowZeroExtraExitEnum.LEVEL_2_EVA.value.value:
            if level_info.level > 2 or (level_info.level == 2 and level_info.phase > 1):  # 已经过了指定的楼层
                extra_exit_by_level = True
            if level_info.level == 2 and level_info.phase == 1:
                if self.ctx.hollow.had_been_entry('业绩考察点') and not current_map.contains_entry('业绩考察点'):
                    extra_exit_by_level = True
                if current_map.contains_entry('业绩考察点空'):
                    extra_exit_by_level = True
        elif self.ctx.hollow_zero_config.extra_exit == HollowZeroExtraExitEnum.LEVEL_3_EVA.value.value:
            if level_info.level == 3 and level_info.phase == 1:
                if self.ctx.hollow.had_been_entry('业绩考察点') and not current_map.contains_entry('业绩考察点'):
                    extra_exit_by_level = True
                if current_map.contains_entry('业绩考察点空'):
                    extra_exit_by_level = True

        if self.ctx.hollow_zero_config.extra_task == HollowZeroExtraTask.EVA_POINT.value.value:
            if self.ctx.hollow_zero_config.extra_exit == HollowZeroExtraExitEnum.COMPLETE.value.value:
                return False
            else:
                return extra_exit_by_level
        elif self.ctx.hollow_zero_config.extra_task == HollowZeroExtraTask.PERIOD_REWARD.value.value:
            # 周期性奖励在关键进展的战斗后判断
            if self.ctx.hollow_zero_config.extra_exit == HollowZeroExtraExitEnum.COMPLETE.value.value:
                return False
            else:
                return extra_exit_by_level

        return False

    def _save_debug_image(self, screen: MatLike,enforce:bool = False) -> None:
        """
        保存图片用于优化模型
        """
<<<<<<< HEAD
        if  not ( self.ctx.env_config.is_debug or enforce ):
=======
        if not ( self.ctx.env_config.is_debug or enforce ):
>>>>>>> 2b339d1d
            return
        now = time.time()
        if now - self._last_save_image_time < 1:
            return
        self._last_save_image_time = now
        from one_dragon.utils import debug_utils
        debug_utils.save_debug_image(screen, prefix='pathfinding_fail')

    @node_from(from_name='画面识别', status=STATUS_LEAVE)
    @operation_node(name='离开空洞')
    def exit_hollow(self) -> OperationRoundResult:
        op = HollowExitByMenu(self.ctx)
        return self.round_by_op_result(op.execute())

    @node_from(from_name='画面识别', status='通关-完成')
    @operation_node(name='通关-完成', node_max_retry_times=60)
    def mission_complete(self) -> OperationRoundResult:
        screen = self.screenshot()
        result = self.round_by_find_and_click_area(screen, '零号空洞-事件', '通关-完成')
        if result.is_success:
            return self.round_wait(result.status, wait=1)

        # 一直尝试点击直到出现街区
        result = self.round_by_find_area(screen, '零号空洞-入口', '街区')
        if result.is_success:
            return self.round_success(result.status)

        return self.round_retry(result.status, wait=1)


def __debug():
    ctx = ZContext()
    ctx.init_by_config()
    ctx.start_running()
    ctx.ocr.init_model()
    ctx.hollow.init_event_yolo(True)
    op = HollowRunner(ctx)
    # from one_dragon.utils import debug_utils
    # screen = debug_utils.get_debug_image('_1723977819253')
    # result = op.round_by_find_and_click_area(screen, '零号空洞-事件', '快进')
    # print(result.is_success)
    op.execute()


if __name__ == '__main__':
    __debug()<|MERGE_RESOLUTION|>--- conflicted
+++ resolved
@@ -256,11 +256,7 @@
         """
         保存图片用于优化模型
         """
-<<<<<<< HEAD
-        if  not ( self.ctx.env_config.is_debug or enforce ):
-=======
         if not ( self.ctx.env_config.is_debug or enforce ):
->>>>>>> 2b339d1d
             return
         now = time.time()
         if now - self._last_save_image_time < 1:
