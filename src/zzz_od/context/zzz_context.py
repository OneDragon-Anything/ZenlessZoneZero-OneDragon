from typing import Optional

from one_dragon.base.operation.one_dragon_context import OneDragonContext
from one_dragon.utils import i18_utils
from zzz_od.game_data.agent import AgentEnum


class ZContext(OneDragonContext):

    def __init__(self,):
        OneDragonContext.__init__(self)

        from zzz_od.context.hollow_context import HollowContext
        self.hollow: HollowContext = HollowContext(self)
        from zzz_od.application.hollow_zero.lost_void.context.lost_void_context import LostVoidContext
        self.lost_void: LostVoidContext = LostVoidContext(self)

        from zzz_od.config.yolo_config import YoloConfig
        from zzz_od.game_data.compendium import CompendiumService
        from zzz_od.game_data.map_area import MapAreaService

        # 基础配置
        self.yolo_config: YoloConfig = YoloConfig()

        # 游戏数据
        self.map_service: MapAreaService = MapAreaService()
        self.compendium_service: CompendiumService = CompendiumService()

        # 实例独有的配置
        self.load_instance_config()

<<<<<<< HEAD
    def init_by_config(self) -> None:
        """
        根据配置进行初始化
        :return:
        """
        OneDragonContext.init_by_config(self)
        i18_utils.update_default_lang(self.game_config.game_language)

        from zzz_od.config.game_config import GamePlatformEnum
        from zzz_od.controller.zzz_pc_controller import ZPcController
        from zzz_od.controller.zzz_emulator_controller import ZEmulatorController
        from one_dragon.base.screen.screen_loader import ScreenContext as ScreenContext
        from one_dragon.base.screen.template_loader import TemplateLoader
        from one_dragon.base.matcher.template_matcher import TemplateMatcher
        if self.game_config.platform == GamePlatformEnum.PC.value.value:
            self.controller = ZPcController(
                game_config=self.game_config,
                win_title=self.game_config.win_title,
                standard_width=self.project_config.screen_standard_width,
                standard_height=self.project_config.screen_standard_height
            )
            self.screen_loader: ScreenContext = ScreenContext(platform='PC')
            self.template_finder: TemplateLoader = TemplateLoader(platform='PC')
            self.tm: TemplateMatcher = TemplateMatcher(self.template_loader)
        if self.game_config.platform == GamePlatformEnum.Emulator.value.value:
            self.controller = ZEmulatorController(
                game_config=self.game_config,
                win_title=self.game_config.win_title,
                standard_width=self.project_config.screen_standard_width,
                standard_height=self.project_config.screen_standard_height
            )
            self.screen_loader: ScreenContext = ScreenContext(platform='Emulator')
            self.template_finder: TemplateLoader = TemplateLoader(platform='Emulator')
            self.tm: TemplateMatcher = TemplateMatcher(self.template_loader)
        self.hollow.data_service.reload()
        self.init_hollow_config()

    def init_hollow_config(self) -> None:
        """
        对空洞配置进行初始化
        :return:
        """
        from zzz_od.hollow_zero.hollow_zero_challenge_config import HollowZeroChallengeConfig
        challenge_config = self.hollow_zero_config.challenge_config
        if challenge_config is None:
            self.hollow_zero_challenge_config = HollowZeroChallengeConfig('', is_mock=True)
        else:
            self.hollow_zero_challenge_config = HollowZeroChallengeConfig(challenge_config)

=======
>>>>>>> 2396c9df
    def load_instance_config(self) -> None:
        OneDragonContext.load_instance_config(self)

        from zzz_od.config.game_config import GameConfig
        self.game_config: GameConfig = GameConfig(self.current_instance_idx)
        from one_dragon.base.config.game_account_config import GameAccountConfig
        self.game_account_config: GameAccountConfig = GameAccountConfig(
            self.current_instance_idx,
            default_platform=self.game_config.get('platform'),  # 迁移旧配置 2025-07 时候删除
            default_game_region=self.game_config.get('game_region'),
            default_game_path=self.game_config.get('game_path'),
            default_account=self.game_config.get('account'),
            default_password=self.game_config.get('password'),
        )

        from zzz_od.application.battle_assistant.battle_assistant_config import BattleAssistantConfig
        from zzz_od.application.charge_plan.charge_plan_config import ChargePlanConfig
        from zzz_od.application.charge_plan.charge_plan_run_record import ChargePlanRunRecord
        from zzz_od.application.city_fund.city_fund_run_record import CityFundRunRecord
        from zzz_od.application.coffee.coffee_config import CoffeeConfig
        from zzz_od.application.coffee.coffee_run_record import CoffeeRunRecord
        from zzz_od.application.devtools.screenshot_helper.screenshot_helper_config import ScreenshotHelperConfig
        from zzz_od.application.email_app.email_run_record import EmailRunRecord
        from zzz_od.application.engagement_reward.engagement_reward_run_record import EngagementRewardRunRecord
        from zzz_od.application.hollow_zero.withered_domain.hollow_zero_config import HollowZeroConfig
        from zzz_od.application.hollow_zero.withered_domain.hollow_zero_run_record import HollowZeroRunRecord
        from zzz_od.application.life_on_line.life_on_line_config import LifeOnLineConfig
        from zzz_od.application.life_on_line.life_on_line_run_record import LifeOnLineRunRecord
        from zzz_od.application.notorious_hunt.notorious_hunt_config import NotoriousHuntConfig
        from zzz_od.application.notorious_hunt.notorious_hunt_run_record import NotoriousHuntRunRecord
        from zzz_od.application.random_play.random_play_run_record import RandomPlayRunRecord
        from zzz_od.application.scratch_card.scratch_card_run_record import ScratchCardRunRecord
        from zzz_od.hollow_zero.hollow_zero_challenge_config import HollowZeroChallengeConfig
        from zzz_od.application.redemption_code.redemption_code_run_record import RedemptionCodeRunRecord
        from zzz_od.application.commission_assistant.commission_assistant_config import CommissionAssistantConfig
<<<<<<< HEAD
        from zzz_od.config.emulator_config import EmulatorConfig
        self.game_config: GameConfig = GameConfig(self.current_instance_idx)
=======
>>>>>>> 2396c9df
        from zzz_od.config.team_config import TeamConfig
        self.team_config: TeamConfig = TeamConfig(self.current_instance_idx)
        self.emulator_config: EmulatorConfig = EmulatorConfig(self.current_instance_idx)


        # 应用配置
        self.screenshot_helper_config: ScreenshotHelperConfig = ScreenshotHelperConfig(self.current_instance_idx)
        self.battle_assistant_config: BattleAssistantConfig = BattleAssistantConfig(self.current_instance_idx)
        self.charge_plan_config: ChargePlanConfig = ChargePlanConfig(self.current_instance_idx)
        self.notorious_hunt_config: NotoriousHuntConfig = NotoriousHuntConfig(self.current_instance_idx)
        self.hollow_zero_config: HollowZeroConfig = HollowZeroConfig(self.current_instance_idx)
        self.hollow_zero_challenge_config: Optional[HollowZeroChallengeConfig] = None
        self.init_hollow_config()
        self.coffee_config: CoffeeConfig = CoffeeConfig(self.current_instance_idx)
        self.life_on_line_config: LifeOnLineConfig = LifeOnLineConfig(self.current_instance_idx)
        self.commission_assistant_config: CommissionAssistantConfig = CommissionAssistantConfig(self.current_instance_idx)
        from zzz_od.application.random_play.random_play_config import RandomPlayConfig
        self.random_play_config: RandomPlayConfig = RandomPlayConfig(self.current_instance_idx)

        from zzz_od.config.agent_outfit_config import AgentOutfitConfig
        self.agent_outfit_config: AgentOutfitConfig = AgentOutfitConfig(self.current_instance_idx)

        # 运行记录
        game_refresh_hour_offset = self.game_account_config.game_refresh_hour_offset
        self.email_run_record: EmailRunRecord = EmailRunRecord(self.current_instance_idx, game_refresh_hour_offset)
        self.email_run_record.check_and_update_status()
        self.random_play_run_record: RandomPlayRunRecord = RandomPlayRunRecord(self.current_instance_idx, game_refresh_hour_offset)
        self.random_play_run_record.check_and_update_status()
        self.scratch_card_run_record: ScratchCardRunRecord = ScratchCardRunRecord(self.current_instance_idx, game_refresh_hour_offset)
        self.scratch_card_run_record.check_and_update_status()
        self.charge_plan_run_record: ChargePlanRunRecord = ChargePlanRunRecord(self.current_instance_idx, game_refresh_hour_offset)
        self.charge_plan_run_record.check_and_update_status()
        self.engagement_reward_run_record: EngagementRewardRunRecord = EngagementRewardRunRecord(self.current_instance_idx, game_refresh_hour_offset)
        self.engagement_reward_run_record.check_and_update_status()
        self.notorious_hunt_record: NotoriousHuntRunRecord = NotoriousHuntRunRecord(self.current_instance_idx, game_refresh_hour_offset)
        self.notorious_hunt_record.check_and_update_status()
        self.hollow_zero_record: HollowZeroRunRecord = HollowZeroRunRecord(self.hollow_zero_config, self.current_instance_idx, game_refresh_hour_offset)
        self.hollow_zero_record.check_and_update_status()
        self.coffee_record: CoffeeRunRecord = CoffeeRunRecord(self.current_instance_idx, game_refresh_hour_offset)
        self.coffee_record.check_and_update_status()
        self.city_fund_record: CityFundRunRecord = CityFundRunRecord(self.current_instance_idx, game_refresh_hour_offset)
        self.city_fund_record.check_and_update_status()
        self.life_on_line_record: LifeOnLineRunRecord = LifeOnLineRunRecord(self.life_on_line_config, self.current_instance_idx, game_refresh_hour_offset)
        self.life_on_line_record.check_and_update_status()
        self.redemption_code_record: RedemptionCodeRunRecord = RedemptionCodeRunRecord(self.current_instance_idx, game_refresh_hour_offset)
        self.redemption_code_record.check_and_update_status()

        from zzz_od.application.ridu_weekly.ridu_weekly_run_record import RiduWeeklyRunRecord
        self.ridu_weekly_record: RiduWeeklyRunRecord = RiduWeeklyRunRecord(self.current_instance_idx, game_refresh_hour_offset)
        self.ridu_weekly_record.check_and_update_status()

        from zzz_od.application.shiyu_defense.shiyu_defense_config import ShiyuDefenseConfig
        self.shiyu_defense_config: ShiyuDefenseConfig = ShiyuDefenseConfig(self.current_instance_idx)
        from zzz_od.application.shiyu_defense.shiyu_defense_run_record import ShiyuDefenseRunRecord
        self.shiyu_defense_record: ShiyuDefenseRunRecord = ShiyuDefenseRunRecord(self.shiyu_defense_config, self.current_instance_idx, game_refresh_hour_offset)

        from zzz_od.application.miscellany.miscellany_run_record import MiscellanyRunRecord
        self.miscellany_record: MiscellanyRunRecord = MiscellanyRunRecord(self.current_instance_idx, game_refresh_hour_offset)
        from zzz_od.application.miscellany.miscellany_config import MiscellanyConfig
        self.miscellany_config: MiscellanyConfig = MiscellanyConfig(self.current_instance_idx)

        from zzz_od.application.drive_disc_dismantle.drive_disc_dismantle_config import DriveDiscDismantleConfig
        self.drive_disc_dismantle_config: DriveDiscDismantleConfig = DriveDiscDismantleConfig(self.current_instance_idx)
        from zzz_od.application.drive_disc_dismantle.drive_disc_dismantle_run_record import DriveDiscDismantleRunRecord
        self.drive_disc_dismantle_record: DriveDiscDismantleRunRecord = DriveDiscDismantleRunRecord(self.current_instance_idx, game_refresh_hour_offset)

        from zzz_od.application.hollow_zero.lost_void.lost_void_config import LostVoidConfig
        self.lost_void_config: LostVoidConfig = LostVoidConfig(self.current_instance_idx)
        from zzz_od.application.hollow_zero.lost_void.lost_void_run_record import LostVoidRunRecord
        self.lost_void_record: LostVoidRunRecord = LostVoidRunRecord(self.lost_void_config, self.current_instance_idx, game_refresh_hour_offset)

    def init_by_config(self) -> None:
        """
        根据配置进行初始化
        :return:
        """
        OneDragonContext.init_by_config(self)
        i18_utils.update_default_lang(self.game_account_config.game_language)

        from zzz_od.controller.zzz_pc_controller import ZPcController
        from one_dragon.base.config.game_account_config import GamePlatformEnum
        if self.game_account_config.platform == GamePlatformEnum.PC.value.value:
            from one_dragon.base.config.game_account_config import GameRegionEnum
            win_title = '绝区零' if self.game_account_config.game_region == GameRegionEnum.CN.value.value else 'ZenlessZoneZero'
            self.controller = ZPcController(
                game_config=self.game_config,
                win_title=win_title,
                standard_width=self.project_config.screen_standard_width,
                standard_height=self.project_config.screen_standard_height
            )

        self.hollow.data_service.reload()
        self.init_hollow_config()
        self.init_agent_template_id()

    def init_hollow_config(self) -> None:
        """
        对空洞配置进行初始化
        :return:
        """
        from zzz_od.hollow_zero.hollow_zero_challenge_config import HollowZeroChallengeConfig
        challenge_config = self.hollow_zero_config.challenge_config
        if challenge_config is None:
            self.hollow_zero_challenge_config = HollowZeroChallengeConfig('', is_mock=True)
        else:
            self.hollow_zero_challenge_config = HollowZeroChallengeConfig(challenge_config)

    def init_agent_template_id(self) -> None:
        """
        代理人头像模板ID的初始化
        :return:
        """
        AgentEnum.NICOLE.value.template_id = self.agent_outfit_config.nicole
        AgentEnum.ELLEN.value.template_id = self.agent_outfit_config.ellen
        AgentEnum.ASTRA_YAO.value.template_id = self.agent_outfit_config.astra_yao

    def after_app_shutdown(self) -> None:
        """
        App关闭后进行的操作 关闭一切可能资源操作
        @return:
        """
        OneDragonContext.after_app_shutdown(self)<|MERGE_RESOLUTION|>--- conflicted
+++ resolved
@@ -29,58 +29,6 @@
         # 实例独有的配置
         self.load_instance_config()
 
-<<<<<<< HEAD
-    def init_by_config(self) -> None:
-        """
-        根据配置进行初始化
-        :return:
-        """
-        OneDragonContext.init_by_config(self)
-        i18_utils.update_default_lang(self.game_config.game_language)
-
-        from zzz_od.config.game_config import GamePlatformEnum
-        from zzz_od.controller.zzz_pc_controller import ZPcController
-        from zzz_od.controller.zzz_emulator_controller import ZEmulatorController
-        from one_dragon.base.screen.screen_loader import ScreenContext as ScreenContext
-        from one_dragon.base.screen.template_loader import TemplateLoader
-        from one_dragon.base.matcher.template_matcher import TemplateMatcher
-        if self.game_config.platform == GamePlatformEnum.PC.value.value:
-            self.controller = ZPcController(
-                game_config=self.game_config,
-                win_title=self.game_config.win_title,
-                standard_width=self.project_config.screen_standard_width,
-                standard_height=self.project_config.screen_standard_height
-            )
-            self.screen_loader: ScreenContext = ScreenContext(platform='PC')
-            self.template_finder: TemplateLoader = TemplateLoader(platform='PC')
-            self.tm: TemplateMatcher = TemplateMatcher(self.template_loader)
-        if self.game_config.platform == GamePlatformEnum.Emulator.value.value:
-            self.controller = ZEmulatorController(
-                game_config=self.game_config,
-                win_title=self.game_config.win_title,
-                standard_width=self.project_config.screen_standard_width,
-                standard_height=self.project_config.screen_standard_height
-            )
-            self.screen_loader: ScreenContext = ScreenContext(platform='Emulator')
-            self.template_finder: TemplateLoader = TemplateLoader(platform='Emulator')
-            self.tm: TemplateMatcher = TemplateMatcher(self.template_loader)
-        self.hollow.data_service.reload()
-        self.init_hollow_config()
-
-    def init_hollow_config(self) -> None:
-        """
-        对空洞配置进行初始化
-        :return:
-        """
-        from zzz_od.hollow_zero.hollow_zero_challenge_config import HollowZeroChallengeConfig
-        challenge_config = self.hollow_zero_config.challenge_config
-        if challenge_config is None:
-            self.hollow_zero_challenge_config = HollowZeroChallengeConfig('', is_mock=True)
-        else:
-            self.hollow_zero_challenge_config = HollowZeroChallengeConfig(challenge_config)
-
-=======
->>>>>>> 2396c9df
     def load_instance_config(self) -> None:
         OneDragonContext.load_instance_config(self)
 
@@ -116,15 +64,10 @@
         from zzz_od.hollow_zero.hollow_zero_challenge_config import HollowZeroChallengeConfig
         from zzz_od.application.redemption_code.redemption_code_run_record import RedemptionCodeRunRecord
         from zzz_od.application.commission_assistant.commission_assistant_config import CommissionAssistantConfig
-<<<<<<< HEAD
-        from zzz_od.config.emulator_config import EmulatorConfig
-        self.game_config: GameConfig = GameConfig(self.current_instance_idx)
-=======
->>>>>>> 2396c9df
         from zzz_od.config.team_config import TeamConfig
         self.team_config: TeamConfig = TeamConfig(self.current_instance_idx)
+        from zzz_od.config.emulator_config import EmulatorConfig
         self.emulator_config: EmulatorConfig = EmulatorConfig(self.current_instance_idx)
-
 
         # 应用配置
         self.screenshot_helper_config: ScreenshotHelperConfig = ScreenshotHelperConfig(self.current_instance_idx)
@@ -211,7 +154,19 @@
                 standard_width=self.project_config.screen_standard_width,
                 standard_height=self.project_config.screen_standard_height
             )
-
+            self.screen_loader: ScreenContext = ScreenContext(platform='PC')
+            self.template_finder: TemplateLoader = TemplateLoader(platform='PC')
+            self.tm: TemplateMatcher = TemplateMatcher(self.template_loader)
+        if self.game_config.platform == GamePlatformEnum.Emulator.value.value:
+            self.controller = ZEmulatorController(
+                game_config=self.game_config,
+                win_title=self.game_config.win_title,
+                standard_width=self.project_config.screen_standard_width,
+                standard_height=self.project_config.screen_standard_height
+            )
+            self.screen_loader: ScreenContext = ScreenContext(platform='Emulator')
+            self.template_finder: TemplateLoader = TemplateLoader(platform='Emulator')
+            self.tm: TemplateMatcher = TemplateMatcher(self.template_loader)
         self.hollow.data_service.reload()
         self.init_hollow_config()
         self.init_agent_template_id()
