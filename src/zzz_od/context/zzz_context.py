--- conflicted
+++ resolved
@@ -1,10 +1,7 @@
 from typing import Optional
-<<<<<<< HEAD
 from one_dragon.utils.log_utils import log
-=======
 
 from one_dragon.base.cv_process.cv_service import CvService
->>>>>>> 03e4268f
 from one_dragon.base.operation.one_dragon_context import OneDragonContext
 from zzz_od.game_data.agent import AgentEnum
 
@@ -73,7 +70,7 @@
         from zzz_od.application.commission_assistant.commission_assistant_config import CommissionAssistantConfig
         from zzz_od.config.team_config import TeamConfig
         self.team_config: TeamConfig = TeamConfig(self.current_instance_idx)
-        # from zzz_od.config.emulator_config import EmulatorConfig
+        # from zzz_od.config.emulator_config import EmulatorConfig #TODO 检查是否需要删掉
         # self.emulator_config: EmulatorConfig = EmulatorConfig(self.current_instance_idx)
 
         # 应用配置
@@ -172,20 +169,13 @@
         log.info(f'{GamePlatformEnum.PC.value.value}')
         log.info(f'{GamePlatformEnum.Emulator.value.value}')
         if self.game_account_config.platform == GamePlatformEnum.PC.value.value:
-<<<<<<< HEAD
-            log.info('电脑init')
-            from one_dragon.base.config.game_account_config import GameRegionEnum
-            win_title = '绝区零' if self.game_account_config.game_region == GameRegionEnum.CN.value.value else 'ZenlessZoneZero'
-            log
-            self.controller = ZPcController(
-=======
             if self.game_account_config.use_custom_win_title:
                 win_title = self.game_account_config.custom_win_title
             else:
+                log.info('电脑init')
                 from one_dragon.base.config.game_account_config import GameRegionEnum
                 win_title = '绝区零' if self.game_account_config.game_region == GameRegionEnum.CN.value.value else 'ZenlessZoneZero'
             self.controller: ZPcController = ZPcController(
->>>>>>> 03e4268f
                 game_config=self.game_config,
                 win_title=win_title,
                 standard_width=self.project_config.screen_standard_width,
