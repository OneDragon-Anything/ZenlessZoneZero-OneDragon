--- conflicted
+++ resolved
@@ -115,10 +115,7 @@
             return None
         idx_2_route = hollow_map_utils.search_map(current_map, set(self._get_avoid()))
 
-<<<<<<< HEAD
-=======
         # 优先考虑 一步可达时前往
->>>>>>> 2b339d1d
         route = hollow_map_utils.get_route_in_1_step(idx_2_route, self._visited_nodes,
                                                     target_entry_list=self._get_go_in_1_step())
         if route is not None:
@@ -132,6 +129,7 @@
             if route is None:
                 continue
 
+            # 两次想要前往同一个节点
             if (self._last_route is not None
                     and hollow_map_utils.is_same_node(self._last_route.node, route.node)):
                 last_node = self._last_route.first_need_step_node
@@ -147,11 +145,7 @@
                     continue
 
             self._last_route = route
-<<<<<<< HEAD
-            log.info(f"优先级 [途径]")
-=======
             log.info(f"优先级 [途经]")
->>>>>>> 2b339d1d
             return route.first_need_step_node
 
         # 是一定能走到的出口
@@ -164,22 +158,16 @@
         for to_go in must_go_list:
             route = hollow_map_utils.get_route_by_entry(idx_2_route, to_go, self._visited_nodes)
             if route is not None:
-<<<<<<< HEAD
-                log.info(f"优先级 [特殊]")
-=======
                 log.info(f"优先级 [终点]")
->>>>>>> 2b339d1d
                 return route.first_need_step_node
 
+            # 如果之前走过，但走不到 说明可能中间有格子识别错了 这种情况就一格一格地走
             route = hollow_map_utils.get_route_by_entry(idx_2_route, to_go, [])
             if route is not None:
-<<<<<<< HEAD
-                log.info(f"优先级 [逼近]")
-=======
                 log.info(f"优先级 [相邻]")
->>>>>>> 2b339d1d
                 return route.first_node
 
+        # 没有匹配到特殊点的时候 按副本类型走特定方向
         direction = 'w'
         if self.level_info.level >= 2 and self.level_info.phase == 1:
             direction = 'w'
@@ -190,11 +178,7 @@
 
         route = hollow_map_utils.get_route_by_direction(idx_2_route, direction)
         if route is not None:
-<<<<<<< HEAD
-            log.info(f"优先级 [默认]")
-=======
             log.info(f"优先级 [方向]")
->>>>>>> 2b339d1d
             return route.first_need_step_node
 
         # 兜底 走一步能到的
