import time
from concurrent.futures import ThreadPoolExecutor, Future

import cv2
import threading
from cv2.typing import MatLike
from typing import List, Optional, Union

from one_dragon.base.geometry.point import Point
from one_dragon.base.screen.screen_area import ScreenArea
from one_dragon.utils import cv2_utils, thread_utils, cal_utils, os_utils, yolo_config_utils
from one_dragon.utils.log_utils import log
from zzz_od.context.zzz_context import ZContext
from zzz_od.game_data.agent import Agent, AgentEnum
from zzz_od.hollow_zero.hollow_level_info import HollowLevelInfo
from zzz_od.hollow_zero.hollow_map import hollow_map_utils
from zzz_od.hollow_zero.hollow_map.hollow_map_utils import RouteSearchRoute
from zzz_od.hollow_zero.hollow_map.hollow_zero_map import HollowZeroMap, HollowZeroMapNode
from zzz_od.hollow_zero.hollow_zero_data_service import HallowZeroDataService
from zzz_od.yolo.hollow_event_detector import HollowEventDetector

_hollow_context_executor = ThreadPoolExecutor(thread_name_prefix='od_hollow_context', max_workers=16)


class HollowContext:

    def __init__(self, ctx: ZContext):
        self.ctx: ZContext = ctx
        self.agent_list: Optional[List[Agent]] = None

        self.data_service: HallowZeroDataService = HallowZeroDataService()
        self.level_info: HollowLevelInfo = HollowLevelInfo()

        self._event_model: Optional[HollowEventDetector] = None

        self.map_results: List[HollowZeroMap] = []  # 识别的地图结果
        self._visited_nodes: List[HollowZeroMapNode] = []  # 已经去过的点
        self._last_route: Optional[RouteSearchRoute] = None  # 上一次想走的路

    def check_agent_list(self, screen: MatLike) -> Optional[List[Agent]]:
        """
        识别空洞画面里的角色列表
        """
        check_agent_area = [
            self.ctx.screen_loader.get_area('零号空洞-事件', ('角色-%d' % i))
            for i in range(1, 4)
        ]
        area_img = [
            cv2_utils.crop_image_only(screen, i.rect)
            for i in check_agent_area
        ]

        result_agent_list: List[Optional[Agent]] = []
        future_list: List[Future] = []

        for img in area_img:
            future_list.append(_hollow_context_executor.submit(self._match_agent_in, img, self.agent_list))

        any_not_none: bool = False
        for future in future_list:
            try:
                result = future.result()
                result_agent_list.append(result)
                if result is not None:
                    any_not_none = True
            except Exception:
                log.error('识别角色头像失败', exc_info=True)
                result_agent_list.append(None)

        if not any_not_none:
            return None
        self.agent_list = result_agent_list
        return self.agent_list

    def _match_agent_in(self, img: MatLike, possible_agents: Optional[List[Agent]] = None) -> Optional[Agent]:
        """
        在候选列表重匹配角色 TODO 待优化
        :return:
        """
        prefix = 'avatar_'
        if possible_agents is None:
            possible_agents = [agent_enum.value for agent_enum in AgentEnum]
        for agent in possible_agents:
            if agent is None:
                continue
            mrl = self.ctx.tm.match_template(img, 'hollow', prefix + agent.agent_id, threshold=0.8)
            if mrl.max is not None:
                return agent

        return None

    def check_battle_screen(self, screen: MatLike, screenshot_time: float,
                            check_battle_end: bool = True,
                            sync: bool = False) -> None:
        """
        异步判断角战斗画面
        :return:
        """
        future_list: List[Future] = []

        if check_battle_end:
            future_list.append(_hollow_context_executor.submit(self._check_battle_end, screen, screenshot_time))

        for future in future_list:
            future.add_done_callback(thread_utils.handle_future_result)

        if sync:
            for future in future_list:
                future.result()

    def _check_battle_end(self, screen: MatLike, screenshot_time: float) -> None:
        if not self._check_end_lock.acquire(blocking=False):
            return

        try:
            if screenshot_time - self._last_check_end_time < cal_utils.random_in_range(self._check_end_interval):
                # 还没有达到识别间隔
                return
            self._last_check_end_time = screenshot_time

        except Exception:
            log.error('识别战斗结束失败', exc_info=True)
        finally:
            self._check_end_lock.release()

    def init_event_yolo(self, use_gpu: bool = False) -> None:
        if self._event_model is None or self._event_model.gpu != use_gpu:
            use_gh_proxy = self.ctx.env_config.is_ghproxy
            self._event_model = HollowEventDetector(
                model_name=self.ctx.yolo_config.hollow_zero_event,
                model_parent_dir_path=yolo_config_utils.get_model_category_dir('hollow_zero_event'),
                gh_proxy=use_gh_proxy,
                personal_proxy=None if use_gh_proxy else self.ctx.env_config.personal_proxy,
                gpu=use_gpu
            )

    def clear_detect_history(self) -> None:
        """
        清除识别记录
        :return:
        """
        if self._event_model is None:
            return
        self._event_model.run_result_history.clear()

    def check_current_map(self, screen: MatLike, screenshot_time: float) -> Optional[HollowZeroMap]:
        if self._event_model is None:
            return None
        result = self._event_model.run(screen, run_time=screenshot_time)
        # from zzz_od.yolo import detect_utils
        # cv2_utils.show_image(detect_utils.draw_detections(result), wait=0)
        if result is None:
            return None

        current_map = hollow_map_utils.construct_map_from_yolo_result(result, self.data_service.name_2_entry)

        self.map_results.append(current_map)
        while len(self.map_results) > 0 and screenshot_time - self.map_results[0].check_time > 2:
            self.map_results.pop(0)

        merge_map = hollow_map_utils.merge_map(self.map_results)
        if self.ctx.env_config.is_debug:
            result_img = hollow_map_utils.draw_map(screen, merge_map)
            cv2_utils.show_image(result_img)

        return merge_map

    def check_before_move(self, screen: MatLike) -> None:
        """
        移动前 进行识别
        :param screen:
        :return:
        """
        if self.agent_list is None:
            self.check_agent_list(screen)
        if self.level_info is None or self.level_info.level is None:
            pass

    def get_next_to_move(self, current_map: HollowZeroMap) -> Optional[HollowZeroMapNode]:
        """
        获取下一步的移动方向
        :param current_map:
        :return:
        """
        if current_map.current_idx is None:
            return None
        idx_2_route = hollow_map_utils.search_map(current_map)

        # 队员不满的时候 优先去增援
        if self.ctx.hollow.agent_list is None or len(self.ctx.hollow.agent_list) < 3 or None in self.ctx.hollow.agent_list:
<<<<<<< HEAD
            route = hollow_map_utils.get_route_by_entry(idx_2_route, '呼叫增援', self._visited_nodes)
=======
            route = hollow_map_utils.get_route_by_entry(idx_2_route, '呼叫增援')
>>>>>>> bb8e325f
            if route is not None:
                return current_map.nodes[route.first_step]

        # 1步可到的奖励 都先领取了
        route = hollow_map_utils.get_route_in_1_step_benefit(idx_2_route)
<<<<<<< HEAD
=======
        if route is not None:
            return current_map.nodes[route.first_step]

        # 有业绩的时候 去拿业绩
        route = hollow_map_utils.get_route_by_entry(idx_2_route, '业绩考察点')
>>>>>>> bb8e325f
        if route is not None:
            return current_map.nodes[route.first_step]

        go_priority_list = [
            '业绩考察点',
            '零号银行',
            '邦布商人',
            '守门人',
            '传送点',
            '不宜久留'
        ]

        for to_go in go_priority_list:
            route = hollow_map_utils.get_route_by_entry(idx_2_route, to_go, self._visited_nodes)
            if route is None:
                continue

            # 两次想要前往同一个节点
            if self._last_route is not None and hollow_map_utils.is_same_node(self._last_route.node, route.node):
                last_node = current_map.nodes[self._last_route.first_step]
                curr_node = current_map.nodes[route.first_step]
                if (hollow_map_utils.is_same_node(last_node, curr_node)
                        and route.node.entry.entry_name == '零号业绩点'):
                    # 代表上一次点了之后 这次依然要点同样的位置 也就是无法通行
                    self._visited_nodes.append(route.node)
                    continue

            self._last_route = route
            return current_map.nodes[route.first_step]

        # 有出口的时候 去出口
        route = hollow_map_utils.get_route_by_entry(idx_2_route, '传送点')
        if route is not None:
            return current_map.nodes[route.first_step]

        # 没有特殊点的时候 按副本类型走特定方向
        if self.level_info.level == 2:  # 第2层往上走
            route = hollow_map_utils.get_route_by_direction(idx_2_route, 'w')
            if route is not None:
                return current_map.nodes[route.first_step]

        return None

    def update_context_after_move(self, node: HollowZeroMapNode) -> None:
        """
        点击后 更新
        :param node:
        :return:
        """
        self._visited_nodes.append(node)

        if node.entry.is_tp:
            self._visited_nodes.clear()

            if node.entry.entry_name == '传送点':
                if self.level_info is not None and self.level_info.phase is not None:
                    self.level_info.phase += 1

    def update_to_next_level(self) -> None:
        """
        前往下一层了 更新信息
        """
        self._visited_nodes.clear()
        if self.level_info is not None and self.level_info.level is not None:
            self.level_info.level += 1
            self.level_info.phase = 1
        self._last_route = None

    def init_level_info(self, mission_type_name: str, mission_name: str) -> None:
        """
        重新开始空洞时 初始化空洞的信息
        """
        self.level_info = HollowLevelInfo(mission_type_name, mission_name, 1, 1)


def __debug_draw_detect():
    ctx = ZContext()
    ctx.init_by_config()

    from one_dragon.utils import debug_utils
    img = debug_utils.get_debug_image('event_1')

    ctx.hollow.init_event_yolo()
    result = ctx.hollow._event_model.run(img)
    from zzz_od.yolo import detect_utils
    result_img = detect_utils.draw_detections(result)
    cv2_utils.show_image(result_img, wait=0)
    cv2.destroyAllWindows()


def __debug_get_map():
    ctx = ZContext()
    ctx.init_by_config()

    from one_dragon.utils import debug_utils
    img_list = [
<<<<<<< HEAD
        '_1723877563267',
=======
        '_1723823767662',
>>>>>>> bb8e325f
    ]
    for i in img_list:
        img = debug_utils.get_debug_image(i)

        ctx.hollow.init_event_yolo(False)
        current_map = ctx.hollow.check_current_map(img, time.time())

    print(current_map.current_idx)
    target = ctx.hollow.get_next_to_move(current_map)
    result_img = hollow_map_utils.draw_map(img, current_map, next_node=target)
    cv2_utils.show_image(result_img, wait=0)
    cv2.destroyAllWindows()


if __name__ == '__main__':
    __debug_get_map()
<|MERGE_RESOLUTION|>--- conflicted
+++ resolved
@@ -188,24 +188,12 @@
 
         # 队员不满的时候 优先去增援
         if self.ctx.hollow.agent_list is None or len(self.ctx.hollow.agent_list) < 3 or None in self.ctx.hollow.agent_list:
-<<<<<<< HEAD
             route = hollow_map_utils.get_route_by_entry(idx_2_route, '呼叫增援', self._visited_nodes)
-=======
-            route = hollow_map_utils.get_route_by_entry(idx_2_route, '呼叫增援')
->>>>>>> bb8e325f
             if route is not None:
                 return current_map.nodes[route.first_step]
 
         # 1步可到的奖励 都先领取了
         route = hollow_map_utils.get_route_in_1_step_benefit(idx_2_route)
-<<<<<<< HEAD
-=======
-        if route is not None:
-            return current_map.nodes[route.first_step]
-
-        # 有业绩的时候 去拿业绩
-        route = hollow_map_utils.get_route_by_entry(idx_2_route, '业绩考察点')
->>>>>>> bb8e325f
         if route is not None:
             return current_map.nodes[route.first_step]
 
@@ -302,11 +290,7 @@
 
     from one_dragon.utils import debug_utils
     img_list = [
-<<<<<<< HEAD
         '_1723877563267',
-=======
-        '_1723823767662',
->>>>>>> bb8e325f
     ]
     for i in img_list:
         img = debug_utils.get_debug_image(i)
