import time
from typing import ClassVar

from one_dragon.base.operation.application import application_const
from one_dragon.base.operation.operation import Operation
from one_dragon.base.operation.operation_base import OperationResult
from one_dragon.base.operation.operation_edge import node_from
from one_dragon.base.operation.operation_node import operation_node
from one_dragon.base.operation.operation_round_result import OperationRoundResult
from one_dragon.utils import cv2_utils
from one_dragon.utils.i18_utils import gt
from zzz_od.application.charge_plan import charge_plan_const
from zzz_od.application.charge_plan.charge_plan_config import (
    ChargePlanConfig,
    ChargePlanItem,
)
from zzz_od.auto_battle import auto_battle_utils
from zzz_od.auto_battle.auto_battle_operator import AutoBattleOperator
from zzz_od.context.zzz_context import ZContext
from zzz_od.operation.challenge_mission.check_next_after_battle import (
    ChooseNextOrFinishAfterBattle,
)
from zzz_od.operation.challenge_mission.exit_in_battle import ExitInBattle
from zzz_od.operation.choose_predefined_team import ChoosePredefinedTeam
from zzz_od.operation.deploy import Deploy
from zzz_od.operation.restore_charge import RestoreCharge
from zzz_od.operation.zzz_operation import ZOperation
from zzz_od.screen_area.screen_normal_world import ScreenNormalWorldEnum


class ExpertChallenge(ZOperation):

    STATUS_CHARGE_NOT_ENOUGH: ClassVar[str] = '电量不足'
    STATUS_FIGHT_TIMEOUT: ClassVar[str] = '战斗超时'

    def __init__(self, ctx: ZContext, plan: ChargePlanItem):
        """
        使用快捷手册传送后
        用这个进行挑战
        :param ctx:
        """
        ZOperation.__init__(
            self, ctx,
            op_name='%s %s' % (
                gt('专业挑战室', 'game'),
                gt(plan.mission_type_name, 'game')
            )
        )
<<<<<<< HEAD
        self.config: ChargePlanConfig = self.ctx.run_context.get_config(
=======
        self.config: ChargePlanConfig | None = self.ctx.run_context.get_config(
>>>>>>> b6754805
            app_id=charge_plan_const.APP_ID,
            instance_idx=self.ctx.current_instance_idx,
            group_id=application_const.DEFAULT_GROUP_ID,
        )

        self.plan: ChargePlanItem = plan

        self.auto_op: AutoBattleOperator | None = None

    @operation_node(name='等待入口加载', is_start_node=True, node_max_retry_times=60)
    def wait_entry_load(self) -> OperationRoundResult:
        return self.round_by_find_area(
            self.last_screenshot, '实战模拟室', '挑战等级',
            success_wait=1, retry_wait=1
        )

    @node_from(from_name='等待入口加载')
    @operation_node(name='关闭燃竭模式')
    def close_burnout_mode(self):
        result = self.round_by_find_and_click_area(self.last_screenshot, '恶名狩猎', '按钮-深度追猎-确认')
        if result.is_success:
            return self.round_wait(result.status, wait=1)

        result = self.round_by_find_area(self.last_screenshot, '恶名狩猎', '按钮-深度追猎-ON')
        if result.is_success:
            self.round_by_click_area('恶名狩猎', '按钮-深度追猎-ON')
            return self.round_retry(wait=1)
        else:
            return self.round_success()

    @node_from(from_name='关闭燃竭模式')
    @node_from(from_name='恢复电量', status='恢复电量成功')
    @operation_node(name='下一步', node_max_retry_times=10)  # 部分机器加载较慢 延长出战的识别时间
    def click_next(self) -> OperationRoundResult:
        # 防止前面电量识别错误
        result = self.round_by_find_area(self.last_screenshot, '恢复电量', '标题')
        if result.is_success:
            return self.round_success(status=ExpertChallenge.STATUS_CHARGE_NOT_ENOUGH)

        # 点击直到出战按钮出现
        result = self.round_by_find_area(self.last_screenshot, '实战模拟室', '出战')
        if result.is_success:
            return self.round_success(result.status)

        result = self.round_by_find_and_click_area(self.last_screenshot, '实战模拟室', '下一步')
        if result.is_success:
            time.sleep(0.5)
            self.ctx.controller.mouse_move(ScreenNormalWorldEnum.UID.value.center)  # 点击后 移开鼠标 防止识别不到出战
            return self.round_wait(result.status, wait=0.5)

        return self.round_retry(result.status, wait=1)

    @node_from(from_name='下一步', status=STATUS_CHARGE_NOT_ENOUGH)
    @operation_node(name='恢复电量')
    def restore_charge(self) -> OperationRoundResult:
        if not self.config.is_restore_charge_enabled:
            return self.round_success(ExpertChallenge.STATUS_CHARGE_NOT_ENOUGH)
        op = RestoreCharge(self.ctx)
        result = self.round_by_op_result(op.execute())
        return result if result.is_success else self.round_success(ExpertChallenge.STATUS_CHARGE_NOT_ENOUGH)

    @node_from(from_name='下一步', status='出战')
    @operation_node(name='选择预备编队')
    def choose_predefined_team(self) -> OperationRoundResult:
        if self.plan.predefined_team_idx == -1:
            return self.round_success('无需选择预备编队')
        else:
            op = ChoosePredefinedTeam(self.ctx, [self.plan.predefined_team_idx])
            return self.round_by_op_result(op.execute())

    @node_from(from_name='选择预备编队')
    @operation_node(name='出战')
    def deploy(self) -> OperationRoundResult:
        op = Deploy(self.ctx)
        return self.round_by_op_result(op.execute())

    @node_from(from_name='出战')
    @node_from(from_name='判断下一次', status='战斗结果-再来一次')
    @operation_node(name='加载自动战斗指令')
    def init_auto_battle(self) -> OperationRoundResult:
        if self.plan.predefined_team_idx == -1:
            auto_battle = self.plan.auto_battle_config
        else:
            team_list = self.ctx.team_config.team_list
            auto_battle = team_list[self.plan.predefined_team_idx].auto_battle

        return auto_battle_utils.load_auto_op(self, 'auto_battle', auto_battle)

    @node_from(from_name='加载自动战斗指令')
    @operation_node(name='等待战斗画面加载', node_max_retry_times=60)
    def wait_battle_screen(self) -> OperationRoundResult:
        return self.round_by_find_area(self.last_screenshot, '战斗画面', '按键-普通攻击', retry_wait_round=1)

    @node_from(from_name='等待战斗画面加载')
    @operation_node(name='向前移动准备战斗')
    def move_to_battle(self) -> OperationRoundResult:
        self.ctx.controller.move_w(press=True, press_time=1, release=True)
        self.auto_op.start_running_async()
        return self.round_success()

    @node_from(from_name='向前移动准备战斗')
    @operation_node(name='自动战斗', mute=True, timeout_seconds=600)
    def auto_battle(self) -> OperationRoundResult:
        if self.auto_op.auto_battle_context.last_check_end_result is not None:
            auto_battle_utils.stop_running(self.auto_op)
            return self.round_success(status=self.auto_op.auto_battle_context.last_check_end_result)

        self.auto_op.auto_battle_context.check_battle_state(
            self.last_screenshot, self.last_screenshot_time,
            check_battle_end_normal_result=True)

        return self.round_wait(wait=self.ctx.battle_assistant_config.screenshot_interval)

    @node_from(from_name='自动战斗')
    @operation_node(name='战斗结束')
    def after_battle(self) -> OperationRoundResult:
        self.config.add_plan_run_times(self.plan)
        return self.round_success()

    @node_from(from_name='战斗结束')
    @operation_node(name='判断下一次')
    def check_next(self) -> OperationRoundResult:
        op = ChooseNextOrFinishAfterBattle(self.ctx, self.plan.plan_times > self.plan.run_times)
        return self.round_by_op_result(op.execute())

    @node_from(from_name='自动战斗', success=False, status=Operation.STATUS_TIMEOUT)
    @operation_node(name='战斗超时')
    def battle_timeout(self) -> OperationRoundResult:
        auto_battle_utils.stop_running(self.auto_op)
        op = ExitInBattle(self.ctx, '战斗-挑战结果-失败', '按钮-退出')
        return self.round_by_op_result(op.execute())

    @node_from(from_name='战斗超时')
    @operation_node(name='点击挑战结果退出')
    def click_result_exit(self) -> OperationRoundResult:
        result = self.round_by_find_and_click_area(screen_name='战斗-挑战结果-失败', area_name='按钮-退出',
                                                   until_not_find_all=[('战斗-挑战结果-失败', '按钮-退出')],
                                                   success_wait=1, retry_wait=1)
        if result.is_success:
            return self.round_fail(status=ExpertChallenge.STATUS_FIGHT_TIMEOUT)
        else:
            return self.round_retry(status=result.status, wait=1)

    @node_from(from_name='自动战斗', status='普通战斗-撤退')
    @operation_node(name='战斗失败')
    def battle_fail(self) -> OperationRoundResult:
        result = self.round_by_find_and_click_area(self.last_screenshot, '战斗画面', '战斗结果-撤退')
        if result.is_success:
            return self.round_success(result.status, wait=5)

        return self.round_retry(result.status, wait=1)

    def handle_pause(self):
        if self.auto_op is not None:
            self.auto_op.stop_running()

    def handle_resume(self):
        auto_battle_utils.resume_running(self.auto_op)

    def after_operation_done(self, result: OperationResult):
        ZOperation.after_operation_done(self, result)
        if self.auto_op is not None:
            self.auto_op.dispose()
            self.auto_op = None

def __debug_charge():
    """
    测试电量识别
    @return:
    """
    ctx = ZContext()
    ctx.init_by_config()
    ctx.init_ocr()
    from one_dragon.utils import debug_utils
    screen = debug_utils.get_debug_image('_1742622386361')
    area = ctx.screen_loader.get_area('专业挑战室', '剩余电量')
    part = cv2_utils.crop_image_only(screen, area.rect)
    ocr_result = ctx.ocr.run_ocr_single_line(part)
    print(ocr_result)


def __debug():
    ctx = ZContext()
    ctx.init_by_config()
    ctx.init_ocr()
    ctx.run_context.start_running()
    op = ExpertChallenge(ctx, ChargePlanItem(
        category_name='专业挑战室',
        mission_type_name='恶名·杜拉罕',
        auto_battle_config='全配队通用',
        predefined_team_idx=-1
    ))
    op.execute()


if __name__ == '__main__':
    __debug_charge()<|MERGE_RESOLUTION|>--- conflicted
+++ resolved
@@ -46,11 +46,7 @@
                 gt(plan.mission_type_name, 'game')
             )
         )
-<<<<<<< HEAD
         self.config: ChargePlanConfig = self.ctx.run_context.get_config(
-=======
-        self.config: ChargePlanConfig | None = self.ctx.run_context.get_config(
->>>>>>> b6754805
             app_id=charge_plan_const.APP_ID,
             instance_idx=self.ctx.current_instance_idx,
             group_id=application_const.DEFAULT_GROUP_ID,
