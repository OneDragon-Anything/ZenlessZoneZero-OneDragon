--- conflicted
+++ resolved
@@ -22,15 +22,15 @@
         打开游戏
         :return:
         """
-<<<<<<< HEAD
         if self.ctx.game_config.platform == 'PC':
             if self.ctx.game_account_config.game_path == '':
                 return self.round_fail('未配置游戏路径')
             full_path = self.ctx.game_account_config.game_path
+            dir_path = os.path.dirname(full_path)
+            exe_name = os.path.basename(full_path)
             log.info('尝试自动启动游戏 路径为 %s', full_path)
             # 获取文件夹路径
-            hdr_command_before = f'cmd /c "reg add "HKCU\\Software\\Microsoft\\DirectX\\UserGpuPreferences" /v "{full_path}" /d "AutoHDREnable=2096;" /f"'
-            command = f'cmd /c "start "" "{full_path}"'
+            command = f'cmd /c "start "" /d "{dir_path}" "{exe_name}"'
             if self.ctx.game_config.launch_argument:
                 screen_size = self.ctx.game_config.screen_size
                 screen_width = screen_size.split('x')[0]
@@ -42,32 +42,8 @@
                 command = f'{command} {arguement}'
             command = f'{command} & exit"'
             log.info('命令行指令 %s', command)
-            subprocess.Popen(hdr_command_before)
             subprocess.Popen(command)
-            return self.round_success(wait=5)
         if self.ctx.game_config.platform == 'Emulator':
             log.info('尝试启动模拟器')
             self.ctx.controller.active_window()
-=======
-        if self.ctx.game_account_config.game_path == '':
-            return self.round_fail('未配置游戏路径')
-        full_path = self.ctx.game_account_config.game_path
-        dir_path = os.path.dirname(full_path)
-        exe_name = os.path.basename(full_path)
-        log.info('尝试自动启动游戏 路径为 %s', full_path)
-        # 获取文件夹路径
-        command = f'cmd /c "start "" /d "{dir_path}" "{exe_name}"'
-        if self.ctx.game_config.launch_argument:
-            screen_size = self.ctx.game_config.screen_size
-            screen_width = screen_size.split('x')[0]
-            screen_height = screen_size.split('x')[1]
-            full_screen = self.ctx.game_config.full_screen
-            popup_window = "-popupwindow" if self.ctx.game_config.popup_window else ""
-            monitor = self.ctx.game_config.monitor
-            arguement = f'{self.ctx.game_config.launch_argument_advance} -screen-width {screen_width} -screen-height {screen_height} -screen-fullscreen {full_screen} {popup_window} -monitor {monitor}'
-            command = f'{command} {arguement}'
-        command = f'{command} & exit"'
-        log.info('命令行指令 %s', command)
-        subprocess.Popen(command)
->>>>>>> 0cc12fb9
         return self.round_success(wait=5)