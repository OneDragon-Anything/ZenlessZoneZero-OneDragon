from enum import Enum
from typing import Optional, List, Union, Tuple

from cv2.typing import MatLike

from one_dragon.utils.i18_utils import gt


class AgentTypeEnum(Enum):

    ATTACK = '强攻'
    STUN = '击破'
    SUPPORT = '支援'
    DEFENSE = '防护'
    ANOMALY = '异常'
    RUPTURE = '命破'
    UNKNOWN = '未知'

    @classmethod
    def from_name(cls, name):
        if name in AgentTypeEnum.__members__:
            return cls[name]
        else:
            return cls.UNKNOWN


class DmgTypeEnum(Enum):

    ELECTRIC = '电属性'
    ETHER = '以太属性'
    PHYSICAL = '物理属性'
    FIRE = '火属性'
    ICE = '冰属性'
    UNKNOWN = '未知'

    @classmethod
    def from_name(cls, name):
        if name in DmgTypeEnum.__members__:
            return cls[name]
        else:
            return cls.UNKNOWN

    @classmethod
    def from_value(cls, value: str):
        for name in DmgTypeEnum.__members__:
            enum = cls[name]
            if enum.value == value:
                return enum

        return cls.UNKNOWN


class RareTypeEnum(Enum):

    S = 'S'
    A = 'A'
    UNKNOWN = '未知'

    @classmethod
    def from_name(cls, name):
        if name in RareTypeEnum.__members__:
            return cls[name]
        else:
            return cls.UNKNOWN


class AgentStateCheckWay(Enum):

    COLOR_RANGE_CONNECT: int = 1  # 根据颜色 在特定范围里匹配找连通块的数量
    BACKGROUND_GRAY_RANGE_LENGTH: int = 2  # 根据背景的灰度颜色 在特定范围里反推横条的长度
    COLOR_RANGE_EXIST: int = 3  # 根据颜色 在特定范围里匹配是否出现
    FOREGROUND_COLOR_RANGE_LENGTH: int = 4  # 根据前景颜色 在特定范围里计算横条的长度
    FOREGROUND_GRAY_RANGE_LENGTH: int = 5  # 根据前景的灰度颜色 在特定范围里计算横条的长度
    TEMPLATE_FOUND: int = 6  # 根据模板识别是否存在
    TEMPLATE_NOT_FOUND: int = 7  # 根据模板识别不存在
    COLOR_CHANNEL_MAX_RANGE_EXIST: int = 8  # 根据颜色通道的最大值 在特定范围里匹配是否出现
    COLOR_CHANNEL_EQUAL_RANGE_CONNECT: int = 9  # 在特定范围里匹配找三色相等的像素点数量


class AgentStateDef:

    def __init__(self, state_name: str,
                 check_way: AgentStateCheckWay,
                 template_id: str,
                 lower_color: Union[MatLike, Tuple, int] = None,
                 upper_color: Union[MatLike, Tuple, int] = None,
                 hsv_color: Union[MatLike, Tuple, int] = None,
                 hsv_color_diff: Union[MatLike, Tuple, int] = None,
                 connect_cnt: Optional[int] = None,
                 split_color_range: Optional[List[Union[MatLike, int]]] = None,
                 max_length: int = 100,
                 min_value_trigger_state: Optional[int] = None,
                 template_threshold: Optional[float] = None,
                 clear_on_zero: bool = False,  # 新增属性，当检测值为0时，是否清除状态
                 ):
        self.state_name: str = state_name
        self.template_id: str = template_id
        self.check_way: AgentStateCheckWay = check_way

        # 需要匹配的颜色范围RGB
        self.lower_color: Union[MatLike, int] = lower_color
        self.upper_color: Union[MatLike, int] = upper_color

        # 需要匹配的颜色范围HVS
        self.hsv_color: Union[MatLike, int] = hsv_color
        self.hsv_color_diff: Union[MatLike, int] = hsv_color_diff

        # 匹配用于分割的颜色范围 类似能量条的中间有空白时使用
        self.split_color_range: Optional[List[Union[MatLike, int]]] = split_color_range

        # 判断连通块时 所需的最小像素点数量
        self.connect_cnt: Optional[int] = connect_cnt

        # 判断长度时 用于调整最大长度 例如能量最大值是120
        self.max_length: int = max_length

        # 触发这个状态的最小状态值
        self.min_value_trigger_state: int = 0  # 默认为0 即有识别就触发
        if min_value_trigger_state is not None:
            self.min_value_trigger_state = min_value_trigger_state
        elif self.check_way == AgentStateCheckWay.COLOR_RANGE_EXIST:
            # 判断存在与否的话 默认为1 即只有存在的时候才触发记录
            self.min_value_trigger_state = 1

        # 模板匹配
        self.template_threshold: float = template_threshold


class CommonAgentStateEnum(Enum):

    ENERGY_31 = AgentStateDef('前台-能量', AgentStateCheckWay.FOREGROUND_GRAY_RANGE_LENGTH,
                              lower_color=90, upper_color=255, template_id='energy_3_1',
                              split_color_range=[0, 30], max_length=120)
    ENERGY_32 = AgentStateDef('后台-1-能量', AgentStateCheckWay.FOREGROUND_GRAY_RANGE_LENGTH,
                              lower_color=90, upper_color=255, template_id='energy_3_2',
                              split_color_range=[0, 30], max_length=120)
    ENERGY_33 = AgentStateDef('后台-2-能量', AgentStateCheckWay.FOREGROUND_GRAY_RANGE_LENGTH,
                              lower_color=90, upper_color=255, template_id='energy_3_3',
                              split_color_range=[0, 30], max_length=120)
    ENERGY_21 = AgentStateDef('前台-能量', AgentStateCheckWay.FOREGROUND_GRAY_RANGE_LENGTH,
                              lower_color=90, upper_color=255, template_id='energy_2_1',
                              split_color_range=[0, 30], max_length=120)
    ENERGY_22 = AgentStateDef('后台-1-能量', AgentStateCheckWay.FOREGROUND_GRAY_RANGE_LENGTH,
                              lower_color=90, upper_color=255, template_id='energy_2_2',
                              split_color_range=[0, 30], max_length=120)

    SPECIAL_31 = AgentStateDef('前台-特殊技可用', AgentStateCheckWay.COLOR_RANGE_CONNECT,
                               template_id='special_3_1', hsv_color=(0, 0, 255), hsv_color_diff=(90, 255, 50),
                                     connect_cnt=200)
    SPECIAL_32 = AgentStateDef('后台-1-特殊技可用', AgentStateCheckWay.COLOR_CHANNEL_MAX_RANGE_EXIST,
                               template_id='energy_3_2', min_value_trigger_state=0,  # 不存在的时候 也需要触发一个清除
                               lower_color=150, upper_color=255, connect_cnt=10)
    SPECIAL_33 = AgentStateDef('后台-2-特殊技可用', AgentStateCheckWay.COLOR_CHANNEL_MAX_RANGE_EXIST,
                               template_id = 'energy_3_3', min_value_trigger_state=0,  # 不存在的时候 也需要触发一个清除
                               lower_color=150, upper_color=255, connect_cnt=10)
    SPECIAL_21 = AgentStateDef('前台-特殊技可用', AgentStateCheckWay.COLOR_RANGE_CONNECT,
                               template_id='special_3_1', hsv_color=(0, 0, 255), hsv_color_diff=(90, 255, 50),
                                     connect_cnt=200)
    SPECIAL_22 = AgentStateDef('后台-1-特殊技可用', AgentStateCheckWay.COLOR_CHANNEL_MAX_RANGE_EXIST,
                               template_id='energy_2_2', min_value_trigger_state=0,  # 不存在的时候 也需要触发一个清除
                               lower_color=150, upper_color=255, connect_cnt=10)

    ULTIMATE_31 = AgentStateDef('前台-终结技可用', AgentStateCheckWay.COLOR_RANGE_CONNECT,
                                template_id='ultimate_3_1', hsv_color=(0, 0, 255), hsv_color_diff=(90, 255, 50),
                                     connect_cnt=1000)
    ULTIMATE_32 = AgentStateDef('后台-1-终结技可用', AgentStateCheckWay.COLOR_RANGE_EXIST,
                                template_id='ultimate_3_2', min_value_trigger_state=0,  # 不存在的时候 也需要触发一个清除
                                lower_color=(250, 150, 20), upper_color=(255, 255, 70), connect_cnt=5)
    ULTIMATE_33 = AgentStateDef('后台-2-终结技可用', AgentStateCheckWay.COLOR_RANGE_EXIST,
                                template_id='ultimate_3_3', min_value_trigger_state=0,  # 不存在的时候 也需要触发一个清除
                                lower_color=(250, 150, 20), upper_color=(255, 255, 70), connect_cnt=5)
    ULTIMATE_21 = AgentStateDef('前台-终结技可用', AgentStateCheckWay.COLOR_RANGE_CONNECT,
                                template_id='ultimate_3_1', hsv_color=(0, 0, 255), hsv_color_diff=(90, 255, 50),
                                     connect_cnt=1000)
    ULTIMATE_22 = AgentStateDef('后台-1-终结技可用', AgentStateCheckWay.COLOR_RANGE_EXIST,
                                template_id='ultimate_2_2', min_value_trigger_state=0,  # 不存在的时候 也需要触发一个清除
                                lower_color=(250, 150, 20), upper_color=(255, 255, 70), connect_cnt=5)

    LIFE_DEDUCTION_31 = AgentStateDef('前台-血量扣减', AgentStateCheckWay.FOREGROUND_COLOR_RANGE_LENGTH,
                                   lower_color=(140, 30, 30), upper_color=(160, 50, 50), template_id='life_deduction_3_1',
                                   min_value_trigger_state=1)
    LIFE_DEDUCTION_21 = AgentStateDef('前台-血量扣减', AgentStateCheckWay.FOREGROUND_COLOR_RANGE_LENGTH,
                                   lower_color=(140, 30, 30), upper_color=(160, 50, 50), template_id='life_deduction_2_1',
                                   min_value_trigger_state=1)

    GUARD_BREAK = AgentStateDef('格挡-破碎', AgentStateCheckWay.COLOR_CHANNEL_EQUAL_RANGE_CONNECT,
                              template_id='guard_break', min_value_trigger_state=0,
                              lower_color=0, upper_color=255, connect_cnt=10000)  # 需要足够多的面积保证不会误判

    SWITCH_BAN = AgentStateDef('切人-冷却', AgentStateCheckWay.COLOR_RANGE_EXIST,
                              template_id='switch_ban', min_value_trigger_state=0,
                              hsv_color=(45, 35, 85), hsv_color_diff=(45, 50, 93),
                              connect_cnt=2000)


class Agent:

    def __init__(self, agent_id: str, agent_name: str,
                 rare_type: RareTypeEnum,
                 agent_type: AgentTypeEnum,
                 dmg_type: DmgTypeEnum,
                 template_id_list: list[str],
                 state_list: Optional[List[AgentStateDef]] = None,
                 ):
        """
        代理人
        """
        self.agent_id: str = agent_id  # 代理人的英文名称
        # 代理人头像的模板ID 不同皮肤的头像会不一样 在启动时由context根据配置写入正确的皮肤
        # 这里没有简单地用template_id_list去遍历可能的头像，主要是效率癖 + 对python运行效率的担忧
        self.template_id: str = agent_id
        self.agent_name: str = agent_name  # 代理人的中文名称
        self.rare_type: RareTypeEnum = rare_type  # 稀有等级

        self.agent_type: AgentTypeEnum = agent_type  # 角色类型
        self.dmg_type: DmgTypeEnum = dmg_type  # 伤害类型

        self.template_id_list: list[str] = template_id_list  # 代理人的头像模板ID列表
        self.state_list: List[AgentStateDef] = state_list  # 可能有的状态

    @property
    def agent_type_str(self) -> str:
        return gt(self.agent_type.value)


class AgentEnum(Enum):

    ANBY = Agent('anby', '安比', RareTypeEnum.A, AgentTypeEnum.STUN, DmgTypeEnum.ELECTRIC, ['anby'])
    ANTON = Agent('anton', '安东', RareTypeEnum.A, AgentTypeEnum.ATTACK, DmgTypeEnum.ELECTRIC, ['anton'])
    BEN = Agent('ben', '本', RareTypeEnum.A, AgentTypeEnum.DEFENSE, DmgTypeEnum.FIRE, ['ben'])
    BILLY = Agent('billy', '比利', RareTypeEnum.A, AgentTypeEnum.ATTACK, DmgTypeEnum.ELECTRIC, ['billy'])
    CORIN = Agent('corin', '可琳', RareTypeEnum.A, AgentTypeEnum.ATTACK, DmgTypeEnum.PHYSICAL, ['corin'])
    ELLEN = Agent('ellen', '艾莲', RareTypeEnum.S, AgentTypeEnum.ATTACK, DmgTypeEnum.ICE, ['ellen', 'ellen_on_campus'],
                  state_list=[AgentStateDef('艾莲-急冻充能', AgentStateCheckWay.COLOR_RANGE_CONNECT,
                                            template_id='ellen', lower_color=(200, 245, 250), upper_color=(255, 255, 255), connect_cnt=2)])
    GRACE = Agent('grace', '格莉丝', RareTypeEnum.S, AgentTypeEnum.ANOMALY, DmgTypeEnum.ELECTRIC, ['grace'])
    KOLEDA = Agent('koleda', '珂蕾妲', RareTypeEnum.S, AgentTypeEnum.STUN, DmgTypeEnum.FIRE, ['koleda'])
    LUCY = Agent('lucy', '露西', RareTypeEnum.A, AgentTypeEnum.SUPPORT, DmgTypeEnum.FIRE, ['lucy'])
    LYCAON = Agent('lycaon', '莱卡恩', RareTypeEnum.S, AgentTypeEnum.STUN, DmgTypeEnum.ICE, ['lycaon'])
    NEKOMATA = Agent('nekomata', '猫又', RareTypeEnum.S, AgentTypeEnum.ATTACK, DmgTypeEnum.PHYSICAL, ['nekomata'])
    NICOLE = Agent('nicole', '妮可', RareTypeEnum.A, AgentTypeEnum.SUPPORT, DmgTypeEnum.ETHER, ['nicole', 'nicole_cunning_cutie'],)
    PIPER = Agent('piper', '派派', RareTypeEnum.A, AgentTypeEnum.ANOMALY, DmgTypeEnum.PHYSICAL, ['piper'])
    RINA = Agent('rina', '丽娜', RareTypeEnum.S, AgentTypeEnum.SUPPORT, DmgTypeEnum.ELECTRIC, ['rina'])
    SOLDIER_11 = Agent('soldier_11', '11号', RareTypeEnum.S, AgentTypeEnum.ATTACK, DmgTypeEnum.FIRE, ['soldier_11'])
    SOUKAKU = Agent('soukaku', '苍角', RareTypeEnum.A, AgentTypeEnum.SUPPORT, DmgTypeEnum.ICE, ['soukaku'],
                  state_list=[AgentStateDef('苍角-涡流', AgentStateCheckWay.COLOR_RANGE_CONNECT,
                                            template_id='soukaku', lower_color=(0, 220, 220), upper_color=(175, 255, 255), connect_cnt=15)])

    ZHU_YUAN = Agent('zhu_yuan', '朱鸢', RareTypeEnum.S, AgentTypeEnum.ATTACK, DmgTypeEnum.ETHER, ['zhu_yuan'],
                     state_list=[AgentStateDef('朱鸢-子弹数', AgentStateCheckWay.COLOR_RANGE_CONNECT,
                                               template_id='zhu_yuan', lower_color=(240, 60, 0), upper_color=(255, 180, 20), connect_cnt=5)])

    QINGYI = Agent('qingyi', '青衣', RareTypeEnum.S, AgentTypeEnum.STUN, DmgTypeEnum.ELECTRIC, ['qingyi'],
                     state_list=[AgentStateDef('青衣-电压', AgentStateCheckWay.BACKGROUND_GRAY_RANGE_LENGTH,
                                               template_id='qingyi', lower_color=0, upper_color=70)])

    JANE_DOE = Agent('jane_doe', '简', RareTypeEnum.S, AgentTypeEnum.ANOMALY, DmgTypeEnum.PHYSICAL, ['jane_doe', 'jane_doe_nocturne_of_light'],
                     state_list=[AgentStateDef('简-萨霍夫跳', AgentStateCheckWay.COLOR_RANGE_EXIST,
                                               template_id='jane_attack', lower_color=(100, 20, 20), upper_color=(255, 255, 255), connect_cnt=20),
                                 AgentStateDef('简-狂热心流', AgentStateCheckWay.FOREGROUND_COLOR_RANGE_LENGTH,
                                               template_id='jane_red', lower_color=(200, 20, 20), upper_color=(255, 255, 255), connect_cnt=10)
                                 ])

    SETH_LOWELL = Agent('seth_lowell', '赛斯', RareTypeEnum.A, AgentTypeEnum.DEFENSE, DmgTypeEnum.ELECTRIC, ['seth_lowell'],
                     state_list=[AgentStateDef('赛斯-意气', AgentStateCheckWay.BACKGROUND_GRAY_RANGE_LENGTH,
                                               template_id='seth_lowell', lower_color=0, upper_color=10)])

    CAESAR_KING = Agent('caesar_king', '凯撒', RareTypeEnum.S, AgentTypeEnum.DEFENSE, DmgTypeEnum.PHYSICAL, ['caesar_king'])

    BURNICE_WHITE = Agent('burnice_white', '柏妮思', RareTypeEnum.S, AgentTypeEnum.ANOMALY, DmgTypeEnum.FIRE, ['burnice_white'],
                          state_list=[AgentStateDef('柏妮思-燃点', AgentStateCheckWay.BACKGROUND_GRAY_RANGE_LENGTH,
                                                    'burnice_white',  lower_color=0, upper_color=70)
                                      ])

    YANAGI = Agent('yanagi', '柳', RareTypeEnum.S, AgentTypeEnum.ANOMALY, DmgTypeEnum.ELECTRIC, ['yanagi'])
    LIGHTER = Agent('lighter', '莱特', RareTypeEnum.S, AgentTypeEnum.STUN, DmgTypeEnum.FIRE, ['lighter'],
                    state_list=[AgentStateDef('莱特-士气', AgentStateCheckWay.BACKGROUND_GRAY_RANGE_LENGTH,
                                              'lighter', lower_color=0, upper_color=50)])

    ASABA_HARUMASA = Agent('asaba_harumasa', '悠真', RareTypeEnum.S, AgentTypeEnum.ATTACK, DmgTypeEnum.ELECTRIC, ['asaba_harumasa'])
    HOSHIMI_MIYABI = Agent('hoshimi_miyabi', '雅', RareTypeEnum.S, AgentTypeEnum.ANOMALY, DmgTypeEnum.ICE, ['hoshimi_miyabi'],
                           state_list=[AgentStateDef('雅-落霜', AgentStateCheckWay.COLOR_RANGE_CONNECT,'hoshimi_miyabi',
                                                     hsv_color=(90,255,255), hsv_color_diff=(60,255,50), connect_cnt=5)])

    ASTRA_YAO = Agent('astra_yao', '耀嘉音', RareTypeEnum.S, AgentTypeEnum.SUPPORT, DmgTypeEnum.ETHER, ['astra_yao', 'astra_yao_chandelier'],)

    EVELYN_CHEVALIER = Agent('evelyn_chevalier', '伊芙琳', RareTypeEnum.S, AgentTypeEnum.ATTACK, DmgTypeEnum.FIRE, ['evelyn_chevalier'],
                             state_list=[
                                 AgentStateDef('伊芙琳-燎火', AgentStateCheckWay.BACKGROUND_GRAY_RANGE_LENGTH,
                                               'evelyn_chevalier_1', lower_color=0, upper_color=30),
                                 AgentStateDef('伊芙琳-燎索点', AgentStateCheckWay.COLOR_RANGE_CONNECT,
                                               'evelyn_chevalier_2', lower_color=(70, 70, 70), upper_color=(255, 255, 255),
                                               connect_cnt=5)
                             ])

    SOLDIER_0_ANBY = Agent('soldier_0_anby', '零号安比', RareTypeEnum.S, AgentTypeEnum.ATTACK, DmgTypeEnum.ELECTRIC, ['soldier_0_anby'])

    PULCHRA = Agent('pulchra', '波可娜', RareTypeEnum.A, AgentTypeEnum.STUN, DmgTypeEnum.PHYSICAL, ['pulchra'],
                    state_list=[
                        AgentStateDef('波可娜-猎步', AgentStateCheckWay.COLOR_RANGE_CONNECT,'pulchra_hunter',
                                      lower_color=(200, 120, 30), upper_color=(255, 255, 255), connect_cnt=1)
                    ])

    TRIGGER = Agent('trigger', '扳机', RareTypeEnum.S, AgentTypeEnum.STUN, DmgTypeEnum.ELECTRIC, ['trigger'],
                    state_list=[
                        AgentStateDef('扳机-绝意', AgentStateCheckWay.FOREGROUND_COLOR_RANGE_LENGTH, 'trigger',
                                      lower_color=(0, 50, 0), upper_color=(255, 255, 255))
                    ])

    VIVIAN = Agent('vivian', '薇薇安', RareTypeEnum.S, AgentTypeEnum.ANOMALY, DmgTypeEnum.ETHER, ['vivian', 'vivian_iris_of_the_shore'],
                    state_list=[
                        AgentStateDef('薇薇安-飞羽', AgentStateCheckWay.COLOR_RANGE_CONNECT,
                                    'vivian_master_1', lower_color=(150, 110, 170), upper_color=(255, 255, 255),
                                    connect_cnt=5),
                        AgentStateDef('薇薇安-护羽', AgentStateCheckWay.COLOR_RANGE_CONNECT,
                                    'vivian_master_2', lower_color=(170, 170, 200), upper_color=(255, 255, 255),
                                    connect_cnt=5)
                    ])

    HUGO_VLAD = Agent('hugo_vlad', '雨果', RareTypeEnum.S, AgentTypeEnum.ATTACK, DmgTypeEnum.ICE, ['hugo_vlad'])

    YIXUAN = Agent('yixuan', '仪玄', RareTypeEnum.S, AgentTypeEnum.RUPTURE, DmgTypeEnum.ETHER, ['yixuan', 'yixuan_trails_of_ink'],
                   state_list=[
                       AgentStateDef('仪玄-玄墨值', AgentStateCheckWay.COLOR_RANGE_CONNECT,
                                     template_id='yixuan_auric_Ink',
                                     hsv_color=(20, 127, 255), hsv_color_diff=(15, 128, 50),
                                     connect_cnt=10, min_value_trigger_state=0),
                       AgentStateDef('仪玄-术法值全满', AgentStateCheckWay.COLOR_RANGE_EXIST,
                                     template_id='yixuan_technique',
                                     hsv_color=(20, 0, 245), hsv_color_diff=(7, 240, 17),
                                     connect_cnt=10, min_value_trigger_state=0),
                       AgentStateDef('仪玄-术法值', AgentStateCheckWay.FOREGROUND_COLOR_RANGE_LENGTH,
                                     template_id='yixuan_technique',
                                     hsv_color=(30, 255, 255), hsv_color_diff=(20, 175, 50),
                                     max_length=120)
                   ])

    PANYINHU = Agent('panyinhu', '潘引壶', RareTypeEnum.A, AgentTypeEnum.DEFENSE, DmgTypeEnum.PHYSICAL, ['panyinhu'])

    JU_FUFU = Agent('ju_fufu', '橘福福', RareTypeEnum.S, AgentTypeEnum.STUN, DmgTypeEnum.FIRE, ['ju_fufu'],
                    state_list=[
                        AgentStateDef('威风', AgentStateCheckWay.FOREGROUND_COLOR_RANGE_LENGTH,
                                      template_id='ju_fufu',
                                      hsv_color=(248,164,67), hsv_color_diff=(100,100,30),
                                      max_length=200)
                    ])

    YUZUHA = Agent('yuzuha', '浮波柚叶', RareTypeEnum.S, AgentTypeEnum.SUPPORT, DmgTypeEnum.PHYSICAL, ['yuzuha', 'yuzuha_tanuki_in_broad_daylight'],
                    state_list=[
                        AgentStateDef('柚叶-甜度点', AgentStateCheckWay.COLOR_RANGE_CONNECT,
                                    'yuzuha', lower_color=(221, 107, 113), upper_color=(255, 255, 255),
                                    connect_cnt=6)
                    ])

    ALICE = Agent('alice', '爱丽丝', RareTypeEnum.S, AgentTypeEnum.ANOMALY, DmgTypeEnum.PHYSICAL, ['alice', 'alice_sea_of_thyme'],
                    state_list=[
                        AgentStateDef('爱丽丝-剑仪', AgentStateCheckWay.FOREGROUND_COLOR_RANGE_LENGTH,
                                      template_id='alice',
                                      hsv_color=(90,255,0), hsv_color_diff=(89,254,255),
                                      max_length=300)
                    ])

    SEED = Agent('seed', '席德', RareTypeEnum.S, AgentTypeEnum.ATTACK, DmgTypeEnum.ELECTRIC, ['seed'],
                    state_list=[
                        AgentStateDef('席德-钢能', AgentStateCheckWay.FOREGROUND_COLOR_RANGE_LENGTH,
                                      template_id='seed',
                                      hsv_color=(90,255,255), hsv_color_diff=(89,55,55),
                                      max_length=150)
                    ])

    ORPHIE = Agent('orphie', '奥菲丝', RareTypeEnum.S, AgentTypeEnum.ATTACK, DmgTypeEnum.FIRE, ['orphie'],
                    state_list=[
                        AgentStateDef('奥菲丝-蓄炎', AgentStateCheckWay.FOREGROUND_COLOR_RANGE_LENGTH,
                                      template_id='orphie',
                                      hsv_color=(90,255,255), hsv_color_diff=(89,255,55),
                                      max_length=125)
                    ])

    LUCIA = Agent('lucia', '卢西娅', RareTypeEnum.S, AgentTypeEnum.SUPPORT, DmgTypeEnum.ETHER, ['lucia'],
                    state_list=[
                        AgentStateDef('卢西娅-梦境值', AgentStateCheckWay.FOREGROUND_COLOR_RANGE_LENGTH,
                                      template_id='lucia',
                                      hsv_color=(133, 69, 255), hsv_color_diff=(17,97,0),
                                      max_length=100)
                    ])

    MANATO = Agent('manato', '真斗', RareTypeEnum.A, AgentTypeEnum.RUPTURE, DmgTypeEnum.FIRE, ['manato', 'manato_white_heart_silhouette'],
                        state_list=[
                            AgentStateDef('真斗-炽心', AgentStateCheckWay.FOREGROUND_COLOR_RANGE_LENGTH,
                                          template_id='manato',
                                          hsv_color=(20,255,255), hsv_color_diff=(15,255,55),
                                          max_length=100)
                        ])

    YIDHARI = Agent('yidhari', '伊德海莉', RareTypeEnum.S, AgentTypeEnum.RUPTURE, DmgTypeEnum.ICE, ['yidhari'],
                        state_list=[
                            AgentStateDef('伊德海莉-蓄力段数', AgentStateCheckWay.FOREGROUND_COLOR_RANGE_LENGTH,
                                    template_id='yidhari',
                                    hsv_color=(95, 100, 245), hsv_color_diff=(5, 125, 20),
                                    max_length=85)
                        ])

    DIALYN = Agent('dialyn', '琉音', RareTypeEnum.S, AgentTypeEnum.STUN, DmgTypeEnum.PHYSICAL, ['dialyn'],
                   state_list=[
                       AgentStateDef('琉音-客诉', AgentStateCheckWay.COLOR_RANGE_CONNECT,
                                     template_id='dialyn_cc',
                                    hsv_color=(0, 255, 255), hsv_color_diff=(90, 220, 200),
                                    connect_cnt=6),
                       AgentStateDef('琉音-好评', AgentStateCheckWay.FOREGROUND_COLOR_RANGE_LENGTH,
                                     template_id='dialyn_pr',
                                     hsv_color=(0, 255, 255), hsv_color_diff=(90, 220, 200),
                                     max_length=120)
                   ])

<<<<<<< HEAD

    BANYUE = Agent('banyue', '般岳', RareTypeEnum.S, AgentTypeEnum.RUPTURE, DmgTypeEnum.FIRE, ['banyue'],
                   state_list=[
                       AgentStateDef('般岳-嗔火', AgentStateCheckWay.FOREGROUND_COLOR_RANGE_LENGTH,
                                     template_id='banyue_1',
                                     hsv_color=(23, 136, 177), hsv_color_diff=(7, 153, 156),
                                     max_length=120),
                       AgentStateDef('般岳-山威', AgentStateCheckWay.COLOR_RANGE_CONNECT,
                                     template_id='banyue_2',
                                     hsv_color=(10, 102, 130), hsv_color_diff=(10, 205, 244),
                                     connect_cnt=5)
                   ])
=======
    ZHAO = Agent('zhao', '照', RareTypeEnum.S, AgentTypeEnum.DEFENSE, DmgTypeEnum.ICE, ['zhao'],
                 state_list=[
                     AgentStateDef('照-霜寒值', AgentStateCheckWay.FOREGROUND_COLOR_RANGE_LENGTH,
                                   template_id='zhao',
                                   hsv_color=(60,255,255), hsv_color_diff=(50, 255, 255),
                                   max_length=100)
                 ])

    YESHUNGUANG = Agent('yeshunguang', '叶瞬光', RareTypeEnum.S, AgentTypeEnum.ATTACK, DmgTypeEnum.PHYSICAL, ['yeshunguang', 'yeshunguang_touch_of_dawnlight'],
                       state_list=[
                           AgentStateDef('叶瞬光-常态', AgentStateCheckWay.TEMPLATE_FOUND,
                                         template_id='yeshunguang_normal', min_value_trigger_state=0,
                                         template_threshold=0.8),
                           AgentStateDef('叶瞬光-青溟剑势-红', AgentStateCheckWay.COLOR_RANGE_CONNECT,
                                         template_id='yeshunguang_qingming',
                                         hsv_color=(0, 0, 255), hsv_color_diff=(10, 10, 10),
                                         connect_cnt=2),
                           AgentStateDef('叶瞬光-青溟剑势-白', AgentStateCheckWay.COLOR_RANGE_CONNECT,
                                         template_id='yeshunguang_qingming_ex',
                                         hsv_color=(0, 0, 255), hsv_color_diff=(10, 10, 10),
                                         connect_cnt=2)
                       ])
>>>>>>> 21c2e859
<|MERGE_RESOLUTION|>--- conflicted
+++ resolved
@@ -412,8 +412,6 @@
                                      max_length=120)
                    ])
 
-<<<<<<< HEAD
-
     BANYUE = Agent('banyue', '般岳', RareTypeEnum.S, AgentTypeEnum.RUPTURE, DmgTypeEnum.FIRE, ['banyue'],
                    state_list=[
                        AgentStateDef('般岳-嗔火', AgentStateCheckWay.FOREGROUND_COLOR_RANGE_LENGTH,
@@ -425,7 +423,7 @@
                                      hsv_color=(10, 102, 130), hsv_color_diff=(10, 205, 244),
                                      connect_cnt=5)
                    ])
-=======
+
     ZHAO = Agent('zhao', '照', RareTypeEnum.S, AgentTypeEnum.DEFENSE, DmgTypeEnum.ICE, ['zhao'],
                  state_list=[
                      AgentStateDef('照-霜寒值', AgentStateCheckWay.FOREGROUND_COLOR_RANGE_LENGTH,
@@ -447,5 +445,4 @@
                                          template_id='yeshunguang_qingming_ex',
                                          hsv_color=(0, 0, 255), hsv_color_diff=(10, 10, 10),
                                          connect_cnt=2)
-                       ])
->>>>>>> 21c2e859
+                       ])