--- conflicted
+++ resolved
@@ -268,8 +268,6 @@
                                                connect_cnt=5)
                              ])
 
-<<<<<<< HEAD
-    PULCHRA = Agent('pulchra', '波可娜', RareTypeEnum.A, AgentTypeEnum.STUN, DmgTypeEnum.PHYSICAL)
-=======
     SOLDIER_0_ANBY = Agent('soldier_0_anby', '零号安比', RareTypeEnum.S, AgentTypeEnum.ATTACK, DmgTypeEnum.ELECTRIC)
->>>>>>> 2fde57ba
+  
+    PULCHRA = Agent('pulchra', '波可娜', RareTypeEnum.A, AgentTypeEnum.STUN, DmgTypeEnum.PHYSICAL)