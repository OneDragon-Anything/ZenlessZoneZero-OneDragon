--- conflicted
+++ resolved
@@ -393,25 +393,11 @@
     def _do_unstuck_move(self, tag: str):
         """
         执行一次脱困动作，自动切换角色并按 stuck_move_direction 选择方向
-        tag: 日志标记（如 'with-pos' 或 'no-pos'）
-        """
-<<<<<<< HEAD
-        if self.ctx.auto_op is not None:
-            # 脱困前，切换到下一位（利用不同角色体型/站位尝试摆脱卡点）
-            self.ctx.auto_op.auto_battle_context.switch_next()
+        tag: 日志标记（如 'with-pos' 或 'no-pos')
+        """
+        # 脱困前，切换到下一位（利用不同角色体型/站位尝试摆脱卡点）
+        self.ctx.auto_battle_context.switch_next()
         log.info(f'[{tag}] 本次脱困方向 {self.stuck_move_direction}')
-=======
-        # 积累脱困尝试次数（无论来源于“有坐标但卡住”还是“无法计算坐标”）
-        self.stuck_unstuck_attempts += 1
-        if self.stuck_unstuck_attempts >= 12:
-            log.info('脱困已尝试 12 次，停止 3 秒后重启当前路线')
-            time.sleep(3)
-            self.stuck_unstuck_attempts = 0
-            return True
-
-        auto_battle_utils.switch_to_best_agent_for_moving(self.ctx)  # 移动前切换到最佳角色
-        log.info(f'本次脱困方向 {self.stuck_move_direction}')
->>>>>>> 3b053717
         if self.stuck_move_direction == 0:  # 向左走
             self.ctx.controller.move_a(press=True, press_time=1, release=True)
         elif self.stuck_move_direction == 1:  # 向右走
@@ -451,14 +437,10 @@
     @node_from(from_name='初始化自动战斗')
     @operation_node(name='自动战斗')
     def auto_battle(self) -> OperationRoundResult:
-<<<<<<< HEAD
         if self.ctx.auto_op is None:
             return self.round_wait(wait=self.ctx.battle_assistant_config.screenshot_interval)
 
-        if self.ctx.auto_op.auto_battle_context.last_check_end_result is not None:
-=======
         if self.ctx.auto_battle_context.last_check_end_result is not None:
->>>>>>> 3b053717
             self.ctx.stop_auto_battle()
             return self.round_success(status=self.ctx.auto_battle_context.last_check_end_result)
 
@@ -466,20 +448,12 @@
             self.last_screenshot, self.last_screenshot_time,
             check_battle_end_normal_result=True)
 
-<<<<<<< HEAD
-        if self.ctx.auto_op.auto_battle_context.last_check_in_battle and self.last_screenshot_time - self.last_check_battle_time > 1:
+        if self.ctx.auto_battle_context.last_check_in_battle and self.last_screenshot_time - self.last_check_battle_time > 1:
             mini_map = self.ctx.world_patrol_service.cut_mini_map(self.last_screenshot)
             # 更新节流时间戳，避免每轮重复切小地图
             self.last_check_battle_time = self.last_screenshot_time
             if mini_map.play_mask_found:
                 return self.round_success(status='发现地图')
-=======
-        if self.ctx.auto_battle_context.last_check_in_battle:
-            if self.last_screenshot_time - self.last_check_battle_time > 1:
-                mini_map = self.ctx.world_patrol_service.cut_mini_map(self.last_screenshot)
-                if mini_map.play_mask_found:
-                    return self.round_success(status='发现地图')
->>>>>>> 3b053717
 
         return self.round_wait(wait=self.ctx.battle_assistant_config.screenshot_interval)
 
@@ -491,7 +465,7 @@
         time.sleep(5)  # 等待一会 自动战斗停止需要松开按键
         # 战斗后，切换到最佳行走位
         if self.ctx.auto_op is not None:
-            auto_battle_utils.switch_to_best_agent_for_moving(self.ctx.auto_op)
+            auto_battle_utils.switch_to_best_agent_for_moving(self.ctx)
         self.ctx.controller.turn_vertical_by_distance(300)
         return self.round_success()
 
