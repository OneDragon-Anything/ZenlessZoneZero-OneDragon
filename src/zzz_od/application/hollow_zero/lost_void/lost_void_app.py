--- conflicted
+++ resolved
@@ -17,14 +17,11 @@
 from zzz_od.application.hollow_zero.lost_void.lost_void_challenge_config import (
     LostVoidRegionType,
 )
-<<<<<<< HEAD
-from zzz_od.application.hollow_zero.lost_void.lost_void_config import LostVoidExtraTask
-=======
 from zzz_od.application.hollow_zero.lost_void.lost_void_config import LostVoidConfig
 from zzz_od.application.hollow_zero.lost_void.lost_void_run_record import (
     LostVoidRunRecord,
 )
->>>>>>> eda4117f
+from zzz_od.application.hollow_zero.lost_void.lost_void_config import LostVoidExtraTask
 from zzz_od.application.hollow_zero.lost_void.operation.lost_void_run_level import (
     LostVoidRunLevel,
 )
@@ -73,17 +70,13 @@
         self._points_reward_finished: bool = False
         # 是否需要检查悬赏委托进度
         self._need_check_points_reward: bool = (
-                    self.ctx.lost_void_config.extra_task == LostVoidExtraTask.POINTS_REWARD.value.value
-                    and not self.ctx.lost_void_record.points_reward_complete)
+                    self.config.extra_task == LostVoidExtraTask.POINTS_REWARD.value.value
+                    and not self.run_record.points_reward_complete)
 
     @operation_node(name='初始化加载', is_start_node=True)
     def init_for_lost_void(self) -> OperationRoundResult:
-<<<<<<< HEAD
         # 检查分配给今天的任务是否完成
-        if self.ctx.lost_void_record.is_finished_by_day():
-=======
         if self.run_record.is_finished_by_day():
->>>>>>> eda4117f
             return self.round_success(LostVoidApp.STATUS_ENOUGH_TIMES)
 
         try:
@@ -150,17 +143,13 @@
     @node_from(from_name='通关后处理', status=STATUS_AGAIN)
     @operation_node(name='前往副本画面', node_max_retry_times=60)
     def goto_mission_screen(self) -> OperationRoundResult:
-<<<<<<< HEAD
         # goto_mission_screen 会循环执行, 只在最开始的时候检查一下悬赏委托
         self._check_and_set_points_reward()
         # 悬赏委托和基础次数都完成了
         if self._points_reward_finished and self.ctx.lost_void_record.is_finished_by_day():
             return self.round_success("已完成悬赏委托")
 
-        mission_name = self.ctx.lost_void_config.mission_name
-=======
         mission_name = self.config.mission_name
->>>>>>> eda4117f
         return self.round_by_goto_screen(screen_name=f'迷失之地-{mission_name}')
 
     # 检查悬赏委托直到成功完成检测, 并保存结果
@@ -197,8 +186,8 @@
             return self.round_retry('未找到悬赏委托 (xxxx/8000)', wait=0.2)
         elif count_8000 == 2:
             # 悬赏委托完成进度 8000/8000, 如果悬赏委托未完成, 设置为已完成
-            if not self.ctx.lost_void_record.points_reward_complete:
-                self.ctx.lost_void_record.points_reward_complete = True
+            if not self.run_record.points_reward_complete:
+                self.run_record.points_reward_complete = True
             return self.round_success('已打满悬赏委托 (8000/8000)')
 
         return self.round_fail('未打满悬赏委托 (xxxx/8000)')
