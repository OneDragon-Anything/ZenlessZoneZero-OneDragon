--- conflicted
+++ resolved
@@ -141,7 +141,7 @@
             instance_idx=self.ctx.current_instance_idx,
             app_id=lost_void_const.APP_ID,
         )
-        
+
         self._update_mission_options()
         self._update_challenge_config_options()
         self.challenge_config_opt.init_with_adapter(get_prop_adapter(self.config, 'challenge_config'))
@@ -154,17 +154,11 @@
         self.extra_task_opt.init_with_adapter(get_prop_adapter(self.config, 'extra_task'))
 
     def _update_run_record_display(self) -> None:
-<<<<<<< HEAD
-        if self.ctx.lost_void_record.period_reward_complete:
+        if self.run_record.period_reward_complete:
             content = '已完成刷取周期奖励 如错误可重置'
-        elif self.ctx.lost_void_record.eval_point_complete:
-=======
-        if self.run_record.period_reward_complete:
-            content = '已完成刷取周期性奖励 如错误可重置'
         elif self.run_record.eval_point_complete:
->>>>>>> eda4117f
             content = '已完成刷取业绩 如错误可重置'
-        elif self.ctx.lost_void_record.points_reward_complete and self.ctx.lost_void_record.is_finished_by_day():
+        elif self.run_record.points_reward_complete and self.run_record.is_finished_by_day():
             content = '已完成悬赏委托 如错误可重置'
         else:
             content = '通关次数 本日: %d, 本周: %d' % (self.run_record.daily_run_times, self.run_record.weekly_run_times)
