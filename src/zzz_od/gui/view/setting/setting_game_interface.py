--- conflicted
+++ resolved
@@ -15,10 +15,6 @@
 from one_dragon_qt.widgets.setting_card.text_setting_card import TextSettingCard
 from one_dragon_qt.widgets.vertical_scroll_interface import VerticalScrollInterface
 from zzz_od.config.game_config import GamepadTypeEnum
-<<<<<<< HEAD
-from zzz_od.config.agent_outfit_config import AgentOutfitNicole, AgentOutfitEllen, AgentOutfitAstraYao, AgentOutfitYiXuan, AgentOutfitYuzuha, AgentOutfitAlice, AgentOutfitVivian
-=======
->>>>>>> 0a25e887
 from zzz_od.context.zzz_context import ZContext
 
 
@@ -46,58 +42,6 @@
 
         return content_widget
 
-<<<<<<< HEAD
-    def _get_agent_outfit_group(self) -> QWidget:
-        agent_outfit_group = SettingCardGroup(gt('代理人皮肤'))
-
-        self.compatibility_mode_switch = SwitchSettingCard(icon=FluentIcon.INFO, title='兼容模式', content='自动战斗识别出问题的时候可尝试开启')
-        self.compatibility_mode_switch.value_changed.connect(self._on_compatibility_mode_changed)
-        agent_outfit_group.addSettingCard(self.compatibility_mode_switch)
-
-        self.outfit_nicole_opt = ComboBoxSettingCard(icon=FluentIcon.PEOPLE, title='妮可', options_enum=AgentOutfitNicole)
-        self.outfit_nicole_opt.value_changed.connect(self._on_agent_outfit_changed)
-
-        self.outfit_ellen_opt = ComboBoxSettingCard(icon=FluentIcon.PEOPLE, title='艾莲', options_enum=AgentOutfitEllen)
-        self.outfit_ellen_opt.value_changed.connect(self._on_agent_outfit_changed)
-
-        self.outfit_astra_yao_opt = ComboBoxSettingCard(icon=FluentIcon.PEOPLE, title='耀嘉音', options_enum=AgentOutfitAstraYao)
-        self.outfit_astra_yao_opt.value_changed.connect(self._on_agent_outfit_changed)
-
-        self.outfit_yixuan_opt = ComboBoxSettingCard(icon=FluentIcon.PEOPLE, title='仪玄', options_enum=AgentOutfitYiXuan)
-        self.outfit_yixuan_opt.value_changed.connect(self._on_agent_outfit_changed)
-
-        self.outfit_yuzuha_opt = ComboBoxSettingCard(icon=FluentIcon.PEOPLE, title='浮波柚叶', options_enum=AgentOutfitYuzuha)
-        self.outfit_yuzuha_opt.value_changed.connect(self._on_agent_outfit_changed)
-
-        self.outfit_alice_opt = ComboBoxSettingCard(icon=FluentIcon.PEOPLE, title='爱丽丝', options_enum=AgentOutfitAlice)
-        self.outfit_alice_opt.value_changed.connect(self._on_agent_outfit_changed)
-
-        self.outfit_vivian_opt = ComboBoxSettingCard(icon=FluentIcon.PEOPLE, title='薇薇安', options_enum=AgentOutfitVivian)
-        self.outfit_vivian_opt.value_changed.connect(self._on_agent_outfit_changed)
-
-        self.agent_outfit_row1 = HorizontalSettingCardGroup([
-            self.outfit_nicole_opt,
-            self.outfit_ellen_opt,
-            self.outfit_astra_yao_opt,
-        ])
-        agent_outfit_group.addSettingCard(self.agent_outfit_row1)
-
-        self.agent_outfit_row2 = HorizontalSettingCardGroup([
-            self.outfit_yixuan_opt,
-            self.outfit_yuzuha_opt,
-            self.outfit_alice_opt,
-        ])
-        agent_outfit_group.addSettingCard(self.agent_outfit_row2)
-
-        self.agent_outfit_row3 = HorizontalSettingCardGroup([
-            self.outfit_vivian_opt,
-        ])
-        agent_outfit_group.addSettingCard(self.agent_outfit_row3)
-
-        return agent_outfit_group
-
-=======
->>>>>>> 0a25e887
     def _get_basic_group(self) -> QWidget:
         basic_group = SettingCardGroup(gt('游戏基础'))
 
@@ -310,19 +254,6 @@
     def on_interface_shown(self) -> None:
         VerticalScrollInterface.on_interface_shown(self)
 
-<<<<<<< HEAD
-        self.compatibility_mode_switch.init_with_adapter(self.ctx.agent_outfit_config.get_prop_adapter('compatibility_mode'))
-        self.outfit_nicole_opt.init_with_adapter(self.ctx.agent_outfit_config.get_prop_adapter('nicole'))
-        self.outfit_ellen_opt.init_with_adapter(self.ctx.agent_outfit_config.get_prop_adapter('ellen'))
-        self.outfit_astra_yao_opt.init_with_adapter(self.ctx.agent_outfit_config.get_prop_adapter('astra_yao'))
-        self.outfit_yixuan_opt.init_with_adapter(self.ctx.agent_outfit_config.get_prop_adapter('yixuan'))
-        self.outfit_yuzuha_opt.init_with_adapter(self.ctx.agent_outfit_config.get_prop_adapter('yuzuha'))
-        self.outfit_alice_opt.init_with_adapter(self.ctx.agent_outfit_config.get_prop_adapter('alice'))
-        self.outfit_vivian_opt.init_with_adapter(self.ctx.agent_outfit_config.get_prop_adapter('vivian'))
-        self._update_agent_outfit_options(self.ctx.agent_outfit_config.compatibility_mode)
-
-=======
->>>>>>> 0a25e887
         self.input_way_opt.init_with_adapter(self.ctx.game_config.type_input_way_adapter)
 
         self.launch_argument_switch.init_with_adapter(self.ctx.game_config.get_prop_adapter('launch_argument'))
@@ -433,26 +364,6 @@
     def _on_gamepad_type_changed(self, idx: int, value: str) -> None:
         self._update_gamepad_part()
 
-<<<<<<< HEAD
-    def _on_compatibility_mode_changed(self, value: bool) -> None:
-        self.ctx.agent_outfit_config.compatibility_mode = value
-        if value:
-            self.ctx.init_agent_template_id()
-        else:
-            self.ctx.init_agent_template_id_list()
-        self._update_agent_outfit_options(value)
-
-    def _update_agent_outfit_options(self, value: bool) -> None:
-        self.agent_outfit_row1.setVisible(value)
-        self.agent_outfit_row2.setVisible(value)
-        self.agent_outfit_row3.setVisible(value)
-
-    def _on_agent_outfit_changed(self) -> None:
-        if self.ctx.agent_outfit_config.compatibility_mode:
-            self.ctx.init_agent_template_id()
-
-=======
->>>>>>> 0a25e887
     def _on_hdr_enable_clicked(self) -> None:
         self.hdr_btn_enable.setEnabled(False)
         self.hdr_btn_disable.setEnabled(True)
