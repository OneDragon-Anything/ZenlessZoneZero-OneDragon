--- conflicted
+++ resolved
@@ -11,12 +11,8 @@
 from one_dragon.gui.widgets.vertical_scroll_interface import VerticalScrollInterface
 from one_dragon.utils.i18_utils import gt
 from one_dragon.utils.log_utils import log
-<<<<<<< HEAD
+from phosdeiz.gui.widgets import Column
 from zzz_od.config.game_config import GamePlatformEnum, GameRegionEnum, GamepadTypeEnum, TypeInputWay
-=======
-from phosdeiz.gui.widgets import Column
-from zzz_od.config.game_config import GameRegionEnum, GamepadTypeEnum, TypeInputWay
->>>>>>> 3031fdc9
 from zzz_od.context.zzz_context import ZContext
 
 
@@ -236,26 +232,12 @@
     def on_interface_shown(self) -> None:
         VerticalScrollInterface.on_interface_shown(self)
 
-<<<<<<< HEAD
-        self.game_region_opt.value_changed.disconnect(self._on_game_region_changed)
-        self.game_account_opt.value_changed.disconnect(self._on_game_account_changed)
-        self.game_password_opt.value_changed.disconnect(self._on_game_password_changed)
-        self.game_platform_opt.value_changed.disconnect(self._on_game_platform_changed)
-=======
         self.game_region_opt.init_with_adapter(self.ctx.game_config.get_prop_adapter('game_region'))
         self.game_account_opt.init_with_adapter(self.ctx.game_config.get_prop_adapter('account'))
         self.game_password_opt.init_with_adapter(self.ctx.game_config.get_prop_adapter('password'))
->>>>>>> 3031fdc9
+        self.game_platform_opt.value_changed.disconnect(self.ctx.game_config.get_prop_adapter('game_platform'))
 
         self.game_path_opt.setContent(self.ctx.game_config.game_path)
-<<<<<<< HEAD
-        self.game_account_opt.setValue(self.ctx.game_config.account)
-        self.game_password_opt.setValue(self.ctx.game_config.password)
-        game_platform = get_config_item_from_enum(GamePlatformEnum, self.ctx.game_config.platform)
-        if game_platform is not None:
-            self.game_platform_opt.setValue(game_platform.value)
-=======
->>>>>>> 3031fdc9
         self.input_way_opt.init_with_adapter(self.ctx.game_config.type_input_way_adapter)
 
         self.key_normal_attack_opt.init_with_adapter(self.ctx.game_config.get_prop_adapter('key_normal_attack'))
@@ -276,14 +258,11 @@
 
         self._update_gamepad_part()
 
-<<<<<<< HEAD
         self.game_region_opt.value_changed.connect(self._on_game_region_changed)
         self.game_account_opt.value_changed.connect(self._on_game_account_changed)
         self.game_password_opt.value_changed.connect(self._on_game_password_changed)
         self.game_platform_opt.value_changed.connect(self._on_game_platform_changed)
 
-=======
->>>>>>> 3031fdc9
     def _update_gamepad_part(self) -> None:
         """
         手柄部分更新显示
@@ -376,63 +355,5 @@
         self.ctx.game_config.game_path = file_path
         self.game_path_opt.setContent(file_path)
 
-<<<<<<< HEAD
-    def _on_game_account_changed(self, value: str) -> None:
-        self.ctx.game_config.account = value
-
-    def _on_game_password_changed(self, value: str) -> None:
-        self.ctx.game_config.password = value
-
-    def _on_game_platform_changed(self, index, value: str) -> None:
-        self.ctx.game_config.platform = value
-        self.ctx.init_by_config()
-
-    def _on_key_normal_attack_changed(self, key: str) -> None:
-        self.ctx.game_config.key_normal_attack = key
-
-    def _on_key_dodge_changed(self, key: str) -> None:
-        self.ctx.game_config.key_dodge = key
-
-    def _on_key_switch_next_changed(self, key: str) -> None:
-        self.ctx.game_config.key_switch_next = key
-
-    def _on_key_switch_prev_changed(self, key: str) -> None:
-        self.ctx.game_config.key_switch_prev = key
-
-    def _on_key_special_attack_changed(self, key: str) -> None:
-        self.ctx.game_config.key_special_attack = key
-
-    def _on_key_ultimate_changed(self, key: str) -> None:
-        self.ctx.game_config.key_ultimate = key
-
-    def _on_key_interact_changed(self, key: str) -> None:
-        self.ctx.game_config.key_interact = key
-
-    def _on_key_chain_left_changed(self, key: str) -> None:
-        self.ctx.game_config.key_chain_left = key
-
-    def _on_key_chain_right_changed(self, key: str) -> None:
-        self.ctx.game_config.key_chain_right = key
-
-    def _on_key_move_w_changed(self, key: str) -> None:
-        self.ctx.game_config.key_move_w = key
-
-    def _on_key_move_s_changed(self, key: str) -> None:
-        self.ctx.game_config.key_move_s = key
-
-    def _on_key_move_a_changed(self, key: str) -> None:
-        self.ctx.game_config.key_move_a = key
-
-    def _on_key_move_d_changed(self, key: str) -> None:
-        self.ctx.game_config.key_move_d = key
-
-    def _on_key_lock_changed(self, key: str) -> None:
-        self.ctx.game_config.key_lock = key
-
-    def _on_key_chain_cancel_changed(self, key: str) -> None:
-        self.ctx.game_config.key_chain_cancel = key
-
-=======
->>>>>>> 3031fdc9
     def _on_gamepad_type_changed(self, idx: int, value: str) -> None:
         self._update_gamepad_part()