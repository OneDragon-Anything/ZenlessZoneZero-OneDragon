--- conflicted
+++ resolved
@@ -103,12 +103,13 @@
     def on_interface_shown(self) -> None:
         VerticalScrollInterface.on_interface_shown(self)
 
-<<<<<<< HEAD
-        self.bangbang_fast_queue_opt.init_with_adapter(self.ctx.cloud_queue_config.get_prop_adapter('prefer_bangbang_points'))
+        self.cloud_queue_config = self.ctx.run_context.get_config(
+            app_id='cloud_queue',
+            instance_idx=self.ctx.current_instance_idx,
+            group_id=self.group_id,
+        )
+        self.bangbang_fast_queue_opt.init_with_adapter(self.cloud_queue_config.get_prop_adapter('prefer_bangbang_points'))
 
-        self.random_play_agent_1.init_with_adapter(self.ctx.random_play_config.get_prop_adapter('agent_name_1'))
-        self.random_play_agent_2.init_with_adapter(self.ctx.random_play_config.get_prop_adapter('agent_name_2'))
-=======
         self.random_play_config = self.ctx.run_context.get_config(
             app_id='random_play',
             instance_idx=self.ctx.current_instance_idx,
@@ -116,7 +117,6 @@
         )
         self.random_play_agent_1.init_with_adapter(get_prop_adapter(self.random_play_config, 'agent_name_1'))
         self.random_play_agent_2.init_with_adapter(get_prop_adapter(self.random_play_config, 'agent_name_2'))
->>>>>>> 2425eafc
 
         self.drive_disc_dismantle_config = self.ctx.run_context.get_config(
             app_id=drive_disc_dismantle_const.APP_ID,
