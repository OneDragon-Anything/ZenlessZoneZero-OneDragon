--- conflicted
+++ resolved
@@ -298,15 +298,11 @@
                 ):
                     node_name = 'none' if self._current_node is None else self._current_node.cn
                     round_result_status = 'none' if round_result is None else coalesce_gt(round_result.status, round_result.status_display, model='ui')
-<<<<<<< HEAD
-                    if round_result_status != "等待":
-=======
                     if (self._current_node is not None
                             and self._current_node.mute
                         and (round_result.result == OperationRoundResultEnum.WAIT or round_result.result == OperationRoundResultEnum.RETRY)):
                         pass
                     else:
->>>>>>> 2b339d1d
                         log.info('%s 节点 %s 返回状态 %s', self.display_name, node_name, round_result_status)
                 if self.ctx.is_context_pause:  # 有可能触发暂停的时候仍在执行指令 执行完成后 再次触发暂停回调 保证操作的暂停回调真正生效
                     self._on_pause()
