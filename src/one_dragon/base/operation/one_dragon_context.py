--- conflicted
+++ resolved
@@ -69,11 +69,7 @@
 
         self.context_running_state: ContextRunStateEnum = ContextRunStateEnum.STOP
 
-<<<<<<< HEAD
-        # self.screen_loader: ScreenLoader = ScreenLoader(platform='Emulator')
-=======
-        self.screen_loader: ScreenContext = ScreenContext()
->>>>>>> 0364e62e
+        self.screen_loader: ScreenContext = ScreenContext(platform='Emulator')#这里可能有问题
         self.template_loader: TemplateLoader = TemplateLoader()
         self.tm: TemplateMatcher = TemplateMatcher(self.template_loader)
         self.ocr: OcrMatcher = OnnxOcrMatcher()
