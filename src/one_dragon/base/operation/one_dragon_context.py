--- conflicted
+++ resolved
@@ -3,12 +3,8 @@
 from pynput import keyboard, mouse
 from typing import Optional
 
-<<<<<<< HEAD
-from one_dragon.base.config.custom_config import CustomConfig
 from one_dragon.base.config.emulator_config import EmulatorConfig
-=======
 from one_dragon.base.config.custom_config import CustomConfig, UILanguageEnum
->>>>>>> 03e4268f
 from one_dragon.base.config.game_account_config import GameAccountConfig
 from one_dragon.base.config.one_dragon_app_config import OneDragonAppConfig
 from one_dragon.base.config.one_dragon_config import OneDragonConfig
@@ -74,8 +70,8 @@
 
         self.context_running_state: ContextRunStateEnum = ContextRunStateEnum.STOP
 
-        self.screen_loader: ScreenContext = ScreenContext(platform='Emulator')#这里的只是占位符，到zzz_context里面有了平台信息才会真的初始化
-        self.template_loader: TemplateLoader = TemplateLoader(platform='Emulator')
+        self.screen_loader: ScreenContext = ScreenContext()
+        self.template_loader: TemplateLoader = TemplateLoader()
         self.tm: TemplateMatcher = TemplateMatcher(self.template_loader)
         self.ocr: OcrMatcher = OnnxOcrMatcher(
             OnnxOcrParam(
@@ -222,11 +218,8 @@
         log.info('开始加载实例配置 %d' % self.current_instance_idx)
         self.one_dragon_app_config: OneDragonAppConfig = OneDragonAppConfig(self.current_instance_idx)
         self.game_account_config: GameAccountConfig = GameAccountConfig(self.current_instance_idx)
-<<<<<<< HEAD
+        self.push_config: PushConfig = PushConfig(self.current_instance_idx)
         self.emulator_config: EmulatorConfig = EmulatorConfig(self.current_instance_idx)
-=======
-        self.push_config: PushConfig = PushConfig(self.current_instance_idx)
->>>>>>> 03e4268f
 
     def async_init_ocr(self) -> None:
         """
