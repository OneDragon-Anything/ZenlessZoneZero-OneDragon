from typing import Optional, List

from one_dragon.base.geometry.point import Point
from one_dragon.base.geometry.rectangle import Rect


class ScreenArea:

    def __init__(self,
                 area_name: str = '',
                 pc_rect: Rect = Rect(0, 0, 0, 0),
                 emulator_rect: Rect = Rect(0, 0, 0, 0),
                 platform: str = '',
                 text: Optional[str] = '',
                 lcs_percent: float = 0.5,
                 template_id: Optional[str] = '',
                 template_sub_dir: Optional[str] = '',
                 template_match_threshold: float = 0.7,
                 pc_alt: bool = False,
                 id_mark: bool = False,
                 goto_list: List[str] = None,
                 color_range: List[List[int]] = None,
                 ):
        self.area_name: str = area_name
        self.pc_rect: Rect = pc_rect
        self.emulator_rect: Rect = emulator_rect
        self.platform: str = platform
        self.text: Optional[str] = text
        self.lcs_percent: float = lcs_percent
        self.template_id: Optional[str] = template_id
        self.template_sub_dir: Optional[str] = template_sub_dir
        self.template_match_threshold: float = template_match_threshold
        self.pc_alt: bool = pc_alt  # PC端需要使用ALT后才能点击
        self.id_mark: bool = id_mark  # 是否用于画面的唯一标识
        self.goto_list: List[str] = [] if goto_list is None else goto_list # 交互后 可能会跳转的画面名称列表
        self.color_range: List[List[int]] = color_range  # 识别时候的筛选的颜色范围 文本时候有效

    @property
    def rect(self) -> Rect:
        if self.platform == 'PC':
            return self.pc_rect
        else:
            return self.emulator_rect

    @property
    def center(self) -> Point:
        return self.rect.center

    @property
    def left_top(self) -> Point:
        return self.rect.left_top

    @property
    def x1(self) -> int:
        return self.rect.x1

    @property
    def x2(self) -> int:
        return self.rect.x2

    @property
    def y1(self) -> int:
        return self.rect.y1

    @property
    def y2(self) -> int:
        return self.rect.y2

    @property
    def width(self) -> int:
        return self.rect.width

    @property
    def height(self) -> int:
        return self.rect.height

    @property
    def template_id_display_text(self) -> str:
        if len(self.template_sub_dir) == 0:
            return self.template_id
        else:
            return f'{self.template_sub_dir}.{self.template_id}'

    @property
<<<<<<< HEAD
=======
    def goto_list_display_text(self) -> str:
        if self.goto_list is None:
            return ''
        else:
            return ','.join(self.goto_list)

    @property
    def color_range_display_text(self) -> str:
        if self.color_range is None:
            return ''
        else:
            return str(self.color_range)

    @property
>>>>>>> 8af384ba
    def is_text_area(self) -> bool:
        """
        是否文本区域
        :return:
        """
        return self.text is not None and len(self.text) > 0

    @property
    def is_template_area(self) -> bool:
        """
        是否模板区域
        :return:
        """
        return self.template_id is not None and len(self.template_id) > 0

    def to_order_dict(self) -> dict:
        """
        有顺序的dict 用于保存时候展示
        :return:
        """
        order_dict = dict()
        order_dict['area_name'] = self.area_name
        order_dict['id_mark'] = self.id_mark
        order_dict['pc_rect'] = [self.pc_rect.x1, self.pc_rect.y1, self.pc_rect.x2, self.pc_rect.y2]
        order_dict['emulator_rect'] = [self.emulator_rect.x1, self.emulator_rect.y1, self.emulator_rect.x2, self.emulator_rect.y2]
        order_dict['platform'] = self.platform
        order_dict['text'] = self.text
        order_dict['lcs_percent'] = self.lcs_percent
        order_dict['template_sub_dir'] = self.template_sub_dir
        order_dict['template_id'] = self.template_id
        order_dict['template_match_threshold'] = self.template_match_threshold
        order_dict['color_range'] = self.color_range
        order_dict['goto_list'] = self.goto_list

        return order_dict<|MERGE_RESOLUTION|>--- conflicted
+++ resolved
@@ -82,8 +82,6 @@
             return f'{self.template_sub_dir}.{self.template_id}'
 
     @property
-<<<<<<< HEAD
-=======
     def goto_list_display_text(self) -> str:
         if self.goto_list is None:
             return ''
@@ -98,7 +96,6 @@
             return str(self.color_range)
 
     @property
->>>>>>> 8af384ba
     def is_text_area(self) -> bool:
         """
         是否文本区域
