from typing import Optional, List

from one_dragon.base.geometry.point import Point
from one_dragon.base.geometry.rectangle import Rect


class ScreenArea:

    def __init__(self,
                 area_name: str = '',
                 pc_rect: Rect = Rect(0, 0, 0, 0),
                 emulator_rect: Rect = Rect(0, 0, 0, 0),
                 platform: str = '',
                 text: Optional[str] = '',
                 lcs_percent: float = 0.5,
                 template_id: Optional[str] = '',
                 template_sub_dir: Optional[str] = '',
                 template_match_threshold: float = 0.7,
                 pc_alt: bool = False,
                 id_mark: bool = False,
                 goto_list: List[str] = None
                 ):
        self.area_name: str = area_name
        self.pc_rect: Rect = pc_rect
        self.emulator_rect: Rect = emulator_rect
        self.platform: str = platform
        self.text: Optional[str] = text
        self.lcs_percent: float = lcs_percent
        self.template_id: Optional[str] = template_id
        self.template_sub_dir: Optional[str] = template_sub_dir
        self.template_match_threshold: float = template_match_threshold
        self.pc_alt: bool = pc_alt  # PC端需要使用ALT后才能点击
<<<<<<< HEAD
        if self.platform == 'PC':
            self._rect = self.pc_rect
        else:
            self._rect = self.emulator_rect
=======
        self.id_mark: bool = id_mark  # 是否用于画面的唯一标识
        self.goto_list: List[str] = [] if goto_list is None else goto_list # 交互后 可能会跳转的画面名称列表
>>>>>>> 0364e62e

    @property
    def rect(self) -> Rect:
        return self._rect
    @property
    def center(self) -> Point:
        return self.rect.center

    @property
    def left_top(self) -> Point:
        return self.rect.left_top

    @property
    def x1(self) -> int:
        return self.rect.x1

    @property
    def x2(self) -> int:
        return self.rect.x2

    @property
    def y1(self) -> int:
        return self.rect.y1

    @property
    def y2(self) -> int:
        return self.rect.y2

    @property
    def width(self) -> int:
        return self.rect.width

    @property
    def height(self) -> int:
        return self.rect.height

    @property
    def template_id_display_text(self) -> str:
        if len(self.template_sub_dir) == 0:
            return self.template_id
        else:
            return f'{self.template_sub_dir}.{self.template_id}'

    @property
    def goto_list_display_text(self) -> str:
        if self.goto_list is None:
            return ''
        else:
            return ';'.join(self.goto_list)

    @property
    def is_text_area(self) -> bool:
        """
        是否文本区域
        :return:
        """
        return self.text is not None and len(self.text) > 0

    @property
    def is_template_area(self) -> bool:
        """
        是否模板区域
        :return:
        """
        return self.template_id is not None and len(self.template_id) > 0

    def to_order_dict(self) -> dict:
        """
        有顺序的dict 用于保存时候展示
        :return:
        """
        order_dict = dict()
        order_dict['area_name'] = self.area_name
        order_dict['id_mark'] = self.id_mark
        order_dict['pc_rect'] = [self.pc_rect.x1, self.pc_rect.y1, self.pc_rect.x2, self.pc_rect.y2]
        order_dict['emulator_rect'] = [self.emulator_rect.x1, self.emulator_rect.y1, self.emulator_rect.x2, self.emulator_rect.y2]
        order_dict['platform'] = self.platform
        order_dict['text'] = self.text
        order_dict['lcs_percent'] = self.lcs_percent
        order_dict['template_sub_dir'] = self.template_sub_dir
        order_dict['template_id'] = self.template_id
        order_dict['template_match_threshold'] = self.template_match_threshold
        order_dict['goto_list'] = self.goto_list

        return order_dict<|MERGE_RESOLUTION|>--- conflicted
+++ resolved
@@ -30,19 +30,16 @@
         self.template_sub_dir: Optional[str] = template_sub_dir
         self.template_match_threshold: float = template_match_threshold
         self.pc_alt: bool = pc_alt  # PC端需要使用ALT后才能点击
-<<<<<<< HEAD
-        if self.platform == 'PC':
-            self._rect = self.pc_rect
-        else:
-            self._rect = self.emulator_rect
-=======
         self.id_mark: bool = id_mark  # 是否用于画面的唯一标识
         self.goto_list: List[str] = [] if goto_list is None else goto_list # 交互后 可能会跳转的画面名称列表
->>>>>>> 0364e62e
 
     @property
     def rect(self) -> Rect:
-        return self._rect
+        if self.platform == 'PC':
+            return self.pc_rect
+        else:
+            return self.emulator_rect
+
     @property
     def center(self) -> Point:
         return self.rect.center
@@ -83,13 +80,6 @@
             return f'{self.template_sub_dir}.{self.template_id}'
 
     @property
-    def goto_list_display_text(self) -> str:
-        if self.goto_list is None:
-            return ''
-        else:
-            return ';'.join(self.goto_list)
-
-    @property
     def is_text_area(self) -> bool:
         """
         是否文本区域
