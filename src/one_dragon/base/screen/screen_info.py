--- conflicted
+++ resolved
@@ -105,15 +105,9 @@
                 color = (255, 0, 0)
                 thickness = 2
             cv2.rectangle(image,
-<<<<<<< HEAD
                           (area.rect.x1, area.rect.y1),
                           (area.rect.x2, area.rect.y2),
                           (255, 0, 0), 2)
-=======
-                          (area.pc_rect.x1, area.pc_rect.y1),
-                          (area.pc_rect.x2, area.pc_rect.y2),
-                          color, thickness)
->>>>>>> 6e49e0d2
 
         return image
 
