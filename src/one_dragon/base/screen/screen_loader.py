import os
from typing import Optional

from one_dragon.base.screen.screen_area import ScreenArea
from one_dragon.base.screen.screen_info import ScreenInfo
from one_dragon.utils.log_utils import log


class ScreenRouteNode:

    def __init__(self, from_screen: str, from_area: str, to_screen: str):
        """
        记录一个画面跳转的节点
        :param from_screen: 从某个画面出发
        :param from_area: 点击某个区域
        :param to_screen: 可以前往某个目标画面
        """
        self.from_screen: str = from_screen
        self.from_area: str = from_area
        self.to_screen: str = to_screen


class ScreenRoute:

    def __init__(self, from_screen: str, to_screen: str):
        """
        记录两个画面质检跳转的路径
        :param from_screen:
        :param to_screen:
        """
        self.from_screen: str = from_screen
        self.to_screen: str = to_screen
        self.node_list: list[ScreenRouteNode] = []

    @property
    def can_go(self) -> bool:
        """
        :return: 可到达
        """
        return self.node_list is not None and len(self.node_list) > 0


class ScreenContext:

<<<<<<< HEAD
    def __init__(self, platform: str):
        self._screen_info_list: list[ScreenInfo] = []
        self._screen_info_map: dict[str, ScreenInfo] = {}
        self._screen_area_map: dict[str, ScreenArea] = {}
        self.platform = platform
=======
    def __init__(self):
        self.screen_info_list: list[ScreenInfo] = []
        self.screen_info_map: dict[str, ScreenInfo] = {}
        self._screen_area_map: dict[str, ScreenArea] = {}
        self.screen_route_map: dict[str, dict[str, ScreenRoute]] = {}

>>>>>>> 0364e62e
        self.load_all()
        self.last_screen_name: Optional[str] = None  # 上一个画面名字
        self.current_screen_name: Optional[str] = None  # 当前的画面名字

    def load_all(self) -> None:
        """
        加载当前全部的画面
        :return:
        """
        self.screen_info_list.clear()
        self.screen_info_map.clear()
        self._screen_area_map.clear()
        dir_path = ScreenInfo.get_dir_path()
        for file_name in os.listdir(dir_path):
            file_path = os.path.join(dir_path, file_name)
            if file_name.endswith('.yml') and os.path.isfile(file_path):
<<<<<<< HEAD
                screen_info = ScreenInfo(screen_id=file_name[:-4], platform=self.platform)
                self._screen_info_list.append(screen_info)
                self._screen_info_map[screen_info.screen_name] = screen_info
=======
                screen_info = ScreenInfo(screen_id=file_name[:-4])
                self.screen_info_list.append(screen_info)
                self.screen_info_map[screen_info.screen_name] = screen_info
>>>>>>> 0364e62e

                for screen_area in screen_info.area_list:
                    self._screen_area_map[f'{screen_info.screen_name}.{screen_area.area_name}'] = screen_area

        self.init_screen_route()

    def get_screen(self, screen_name: str) -> ScreenInfo:
        """
        获取某个画面
        :param screen_name:
        :return:
        """
        key = screen_name
        return self.screen_info_map.get(key, None)

    def get_area(self, screen_name: str, area_name: str) -> ScreenArea:
        """
        获取某个区域的信息
        :return:
        """
        key = f'{screen_name}.{area_name}'
        return self._screen_area_map.get(key, None)

    def init_screen_route(self) -> None:
        """
        初始化画面间的跳转路径
        :return:
        """
        # 先对任意两个画面之间做初始化
        for screen_1 in self.screen_info_list:
            self.screen_route_map[screen_1.screen_name] = {}
            for screen_2 in self.screen_info_list:
                self.screen_route_map[screen_1.screen_name][screen_2.screen_name] = ScreenRoute(
                    from_screen=screen_1.screen_name,
                    to_screen=screen_2.screen_name
                )

        # 根据画面的goto_list来初始化边
        for screen_info in self.screen_info_list:
            for area in screen_info.area_list:
                if area.goto_list is None or len(area.goto_list) == 0:
                    continue
                from_screen_route = self.screen_route_map[screen_info.screen_name]
                if from_screen_route is None:
                    log.error('画面路径没有初始化 %s', screen_info.screen_name)
                    continue
                for goto_screen_name in area.goto_list:
                    if goto_screen_name not in from_screen_route:
                        log.error('画面路径 %s -> %s 无法找到目标画面', screen_info.screen_name, goto_screen_name)
                        continue
                    from_screen_route[goto_screen_name].node_list.append(
                        ScreenRouteNode(
                            from_screen=screen_info.screen_name,
                            from_area=area.area_name,
                            to_screen=goto_screen_name
                        )
                    )

        # Floyd算出任意两个画面之间的路径
        screen_len = len(self.screen_info_list)
        for k in range(screen_len):
            screen_k = self.screen_info_list[k]
            for i in range(screen_len):
                if i == k:
                    continue
                screen_i = self.screen_info_list[i]

                route_ik: ScreenRoute = self.screen_route_map[screen_i.screen_name][screen_k.screen_name]
                if not route_ik.can_go:  # 无法从 i 到 k
                    continue

                for j in range(screen_len):
                    if k == j or i == j:
                        continue
                    screen_j = self.screen_info_list[j]

                    route_kj: ScreenRoute = self.screen_route_map[screen_k.screen_name][screen_j.screen_name]
                    if not route_kj.can_go:  # 无法从 k 到 j
                        continue

                    route_ij: ScreenRoute = self.screen_route_map[screen_i.screen_name][screen_j.screen_name]

                    if (not route_ij.can_go  # 当前无法从 i 到 j
                        or len(route_ik.node_list) + len(route_kj.node_list) < len(route_ij.node_list)  # 新的更短
                    ):
                        route_ij.node_list = []
                        for node_ik in route_ik.node_list:
                            route_ij.node_list.append(node_ik)
                        for node_kj in route_kj.node_list:
                            route_ij.node_list.append(node_kj)

    def get_screen_route(self, from_screen: str, to_screen: str) -> Optional[ScreenRoute]:
        """
        获取两个画面之间的
        :param from_screen:
        :param to_screen:
        :return:
        """
        from_route = self.screen_route_map.get(from_screen, None)
        if from_route is None:
            return None
        return from_route.get(to_screen, None)

    def update_current_screen_name(self, screen_name: str) -> None:
        """
        更新当前的画面名字
        """
        self.last_screen_name = self.current_screen_name
        self.current_screen_name = screen_name<|MERGE_RESOLUTION|>--- conflicted
+++ resolved
@@ -42,20 +42,12 @@
 
 class ScreenContext:
 
-<<<<<<< HEAD
     def __init__(self, platform: str):
-        self._screen_info_list: list[ScreenInfo] = []
-        self._screen_info_map: dict[str, ScreenInfo] = {}
-        self._screen_area_map: dict[str, ScreenArea] = {}
-        self.platform = platform
-=======
-    def __init__(self):
         self.screen_info_list: list[ScreenInfo] = []
         self.screen_info_map: dict[str, ScreenInfo] = {}
         self._screen_area_map: dict[str, ScreenArea] = {}
         self.screen_route_map: dict[str, dict[str, ScreenRoute]] = {}
-
->>>>>>> 0364e62e
+        self.platform = platform
         self.load_all()
         self.last_screen_name: Optional[str] = None  # 上一个画面名字
         self.current_screen_name: Optional[str] = None  # 当前的画面名字
@@ -68,19 +60,14 @@
         self.screen_info_list.clear()
         self.screen_info_map.clear()
         self._screen_area_map.clear()
+
         dir_path = ScreenInfo.get_dir_path()
         for file_name in os.listdir(dir_path):
             file_path = os.path.join(dir_path, file_name)
             if file_name.endswith('.yml') and os.path.isfile(file_path):
-<<<<<<< HEAD
-                screen_info = ScreenInfo(screen_id=file_name[:-4], platform=self.platform)
-                self._screen_info_list.append(screen_info)
-                self._screen_info_map[screen_info.screen_name] = screen_info
-=======
                 screen_info = ScreenInfo(screen_id=file_name[:-4])
                 self.screen_info_list.append(screen_info)
                 self.screen_info_map[screen_info.screen_name] = screen_info
->>>>>>> 0364e62e
 
                 for screen_area in screen_info.area_list:
                     self._screen_area_map[f'{screen_info.screen_name}.{screen_area.area_name}'] = screen_area
