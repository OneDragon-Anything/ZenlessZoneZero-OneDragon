import io
import os
import time
from functools import lru_cache
from typing import Optional

import cv2
import win32clipboard
import win32con
from cv2.typing import MatLike
from PIL import Image

from one_dragon.utils import cv2_utils, os_utils
from one_dragon.utils.log_utils import log


@lru_cache
def get_debug_dir_path() -> str:
    return os_utils.get_path_under_work_dir('.debug')


@lru_cache()
def get_debug_image_dir_path() -> str:
    return os_utils.get_path_under_work_dir('.debug', 'images')


def get_debug_image_path(filename, suffix: str = '.png') -> str:
    return os.path.join(get_debug_image_dir_path(), filename + suffix)


def get_debug_image(filename, suffix: str = '.png') -> MatLike:
    return cv2_utils.read_image(get_debug_image_path(filename, suffix))


def copy_image_to_clipboard(image) -> bool:
    """将图片复制到剪贴板"""
    try:
        pil_image = Image.fromarray(image)
        with io.BytesIO() as output:
            pil_image.save(output, "BMP")
            data = output.getvalue()[14:]  # 跳过BMP文件头，获取DIB数据

        win32clipboard.OpenClipboard()
        try:
            win32clipboard.EmptyClipboard()
            win32clipboard.SetClipboardData(win32con.CF_DIB, data)
            log.debug('图片已复制到剪贴板')
            return True
        finally:
            win32clipboard.CloseClipboard()
    except Exception as e:
        log.error('无法将图片复制到剪贴板: %s', e)
        return False


def save_debug_image(image, file_name: Optional[str] = None, prefix: str = '', copy_screenshot: bool = False) -> str:
    """保存调试图片到文件，可选择是否同时复制到剪贴板"""
    if file_name is None:
        file_name = '%s_%d' % (prefix, round(time.time() * 1000))
    path = get_debug_image_path(file_name)
    log.debug('临时图片保存 %s', path)
<<<<<<< HEAD
    cv2.imwrite(path, image)
=======

    bgr_image = cv2.cvtColor(image, cv2.COLOR_RGB2BGR)
    cv2.imwrite(path, bgr_image)

    if copy_screenshot:
        copy_image_to_clipboard(image)

>>>>>>> 03e4268f
    return file_name<|MERGE_RESOLUTION|>--- conflicted
+++ resolved
@@ -59,9 +59,6 @@
         file_name = '%s_%d' % (prefix, round(time.time() * 1000))
     path = get_debug_image_path(file_name)
     log.debug('临时图片保存 %s', path)
-<<<<<<< HEAD
-    cv2.imwrite(path, image)
-=======
 
     bgr_image = cv2.cvtColor(image, cv2.COLOR_RGB2BGR)
     cv2.imwrite(path, bgr_image)
@@ -69,5 +66,4 @@
     if copy_screenshot:
         copy_image_to_clipboard(image)
 
->>>>>>> 03e4268f
     return file_name