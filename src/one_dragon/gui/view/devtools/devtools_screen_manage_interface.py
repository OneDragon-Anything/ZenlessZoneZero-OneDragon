--- conflicted
+++ resolved
@@ -275,13 +275,9 @@
             self.area_table.setItem(idx, 4, QTableWidgetItem(str(area_item.lcs_percent)))
             self.area_table.setItem(idx, 5, QTableWidgetItem(area_item.template_id_display_text))
             self.area_table.setItem(idx, 6, QTableWidgetItem(str(area_item.template_match_threshold)))
-<<<<<<< HEAD
-
-=======
             self.area_table.setItem(idx, 7, QTableWidgetItem(str(area_item.color_range_display_text)))
             self.area_table.setCellWidget(idx, 8, id_check)
             self.area_table.setItem(idx, 9, QTableWidgetItem(area_item.goto_list_display_text))
->>>>>>> 8af384ba
 
 
         add_btn = ToolButton(FluentIcon.ADD, parent=None)
