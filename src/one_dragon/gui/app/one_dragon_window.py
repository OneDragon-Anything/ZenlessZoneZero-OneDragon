--- conflicted
+++ resolved
@@ -1,22 +1,15 @@
 import sys
+
 from PySide6.QtCore import Qt, QPropertyAnimation, Property, QRect, QRectF
 from PySide6.QtGui import QIcon, QPainter, QColor
 from PySide6.QtWidgets import QWidget, QVBoxLayout, QLabel, QHBoxLayout, QSpacerItem, QSizePolicy
 from qfluentwidgets import FluentStyleSheet, drawIcon, isDarkTheme, FluentIcon as FIF, setFont, SplitTitleBar, \
     NavigationBarPushButton, MSFluentWindow, SingleDirectionScrollArea, NavigationBar, qrouter, FluentIconBase, \
-<<<<<<< HEAD
-    NavigationItemPosition,qconfig
-from qfluentwidgets.window.fluent_window import FluentWindowBase
-from qfluentwidgets.window.stacked_widget import StackedWidget
-from typing import Union
-
-=======
     NavigationItemPosition
 from qfluentwidgets.window.fluent_window import FluentWindowBase
 from typing import Union
 
 
->>>>>>> 2b339d1d
 # 主窗口类，继承自 MSFluentWindow，重绘部分功能
 class OneDragonWindow(MSFluentWindow):
 
