import os
import hashlib
import uuid
import webbrowser
import base64
from datetime import datetime, timedelta
from PySide6.QtCore import Signal
from PySide6.QtWidgets import QWidget, QFileDialog
<<<<<<< HEAD
from qfluentwidgets import FluentIcon, LineEdit, PushButton, \
    ToolButton, PrimaryPushButton, HyperlinkCard, SettingCardGroup

from one_dragon.base.config.game_account_config import GameRegionEnum, ClientTypeEnum
from one_dragon.base.config.one_dragon_config import OneDragonInstance, RunInOneDragonApp
=======
from qfluentwidgets import (
    FluentIcon,
    LineEdit,
    PushButton,
    ToolButton,
    PrimaryPushButton,
    HyperlinkCard,
    SettingCardGroup,
    Dialog,
    MessageBox,
)

from one_dragon.base.config.game_account_config import GameRegionEnum, GameAccountConfig
from one_dragon.base.config.one_dragon_config import (
    OneDragonInstance,
    RunInOneDragonApp,
)
>>>>>>> 2425eafc
from one_dragon.base.operation.one_dragon_context import OneDragonContext
from one_dragon.utils.i18_utils import gt
from one_dragon.utils.log_utils import log
from one_dragon_qt.widgets.setting_card.combo_box_setting_card import (
    ComboBoxSettingCard,
)
from one_dragon_qt.widgets.setting_card.multi_push_setting_card import (
    MultiPushSettingCard,
)
from one_dragon_qt.widgets.setting_card.password_switch_setting_card import (
    PasswordSwitchSettingCard,
)
from one_dragon_qt.widgets.setting_card.push_setting_card import PushSettingCard
from one_dragon_qt.widgets.setting_card.switch_setting_card import SwitchSettingCard
from one_dragon_qt.widgets.setting_card.text_setting_card import TextSettingCard
from one_dragon_qt.widgets.vertical_scroll_interface import VerticalScrollInterface
from one_dragon_qt.widgets.column import Column
from one_dragon_qt.widgets.combo_box import ComboBox

class InstanceSettingCard(MultiPushSettingCard):

    changed = Signal(OneDragonInstance)
    active = Signal(int)
    login = Signal(int)
    delete = Signal(int)

    def __init__(self, instance: OneDragonInstance):
        self.instance: OneDragonInstance = instance

        self.instance_name_input = LineEdit()
        self.instance_name_input.setText(self.instance.name)
        self.instance_name_input.setFixedWidth(120)
        self.instance_name_input.textChanged.connect(self._on_name_changed)

        self.run_opt = ComboBox()
        run_idx = 0
        target_idx = 0
        for opt_enum in RunInOneDragonApp:
            opt = opt_enum.value
            self.run_opt.addItem(text=opt.label, userData=opt.value)
            if opt.value == self.instance.active_in_od:
                target_idx = run_idx

            run_idx += 1
        self.run_opt.setCurrentIndex(target_idx)
        self.run_opt.currentIndexChanged.connect(self._on_run_changed)

        self.active_btn = PushButton(text=gt("启用"))
        self.active_btn.clicked.connect(self._on_active_clicked)
        self.active_btn.setDisabled(self.instance.active)
        self.login_btn = PushButton(text=gt("登录"))
        self.login_btn.clicked.connect(self._on_login_clicked)
        self.delete_btn = ToolButton(FluentIcon.DELETE, parent=None)
        self.delete_btn.clicked.connect(self._on_delete_clicked)

        MultiPushSettingCard.__init__(
            self,
            btn_list=[
                self.instance_name_input,
                self.run_opt,
                self.active_btn,
                self.login_btn,
                self.delete_btn,
            ],
            title="%02d" % self.instance.idx,
            icon=FluentIcon.PEOPLE,
        )
        self.update_title()

    def update_title(self) -> None:
        """
        更新显示文本
        """
        title = "%02d" % self.instance.idx
        if self.instance.active:
            title += " " + gt("当前")
        self.setTitle(title)

    def _on_name_changed(self, text: str) -> None:
        self.instance.name = text
        self.changed.emit(self.instance)

    def _on_run_changed(self, idx: int) -> None:
        self.instance.active_in_od = self.run_opt.itemData(idx)
        self.changed.emit(self.instance)

    def _on_active_clicked(self) -> None:
        self.active.emit(self.instance.idx)

    def _on_login_clicked(self) -> None:
        self.login.emit(self.instance.idx)

    def _on_delete_clicked(self) -> None:
        self.delete.emit(self.instance.idx)

    def check_active(self, active_idx: int) -> None:
        """
        检查是否现在启用的 更新显示
        :return:
        """
        active = active_idx == self.instance.idx
        self.instance.active = active
        self.update_title()
        self.active_btn.setDisabled(active)


class SettingInstanceInterface(VerticalScrollInterface):

    def __init__(
        self, ctx: OneDragonContext, show_login_btn: bool = False, parent=None
    ):
        self.ctx: OneDragonContext = ctx
        self.show_login_btn: bool = show_login_btn
        VerticalScrollInterface.__init__(
            self,
            object_name="setting_instance_interface",
            content_widget=self.get_content_widget(),
            parent=parent,
            nav_text_cn="多账户管理",
        )

    @property
    def _ma_salt(self) -> str:
        _e = os.environ.get("MA_SALT")
        if _e:
            return _e
        try:
            import platform

            _m = f"{platform.node()}-{platform.machine()}"
            return str(uuid.uuid5(uuid.NAMESPACE_DNS, _m))
        except Exception:
            return str(uuid.uuid4())

    def _get_ma_pwd(self):
        _encoded = "QlYxcTJKUXpyRW1B"
        return base64.b64decode(_encoded).decode('utf-8')


    def _is_ma_protection_active(self) -> bool:
        try:
            _release_date = datetime(2025, 9, 26)
            _activation_date = _release_date + timedelta(days=15)
            return datetime.now() >= _activation_date
        except Exception:
            return True

    def _verify_ma_password(self) -> bool:

        # Base64 encoded strings
        _title = base64.b64decode("5a+G56CB6aqM6K+B").decode('utf-8')
        _content = base64.b64decode("5re75Yqg6LaF6L+HNeS4qui0puaIt+mcgOimgeWvhueggemqjOivgQ==").decode('utf-8')
        _mb = MessageBox(gt(_title), gt(_content), self)
        _mb.yesButton.setText(gt("确定"))
        _mb.cancelButton.setText(gt("取消"))

        _le = LineEdit()
        # Base64 encoded placeholder text
        _placeholder = base64.b64decode("6K+36L6T5YWl5a+G56CB").decode('utf-8') 
        _le.setPlaceholderText(gt(_placeholder))
        _le.setEchoMode(LineEdit.EchoMode.Password)
        _mb.textLayout.addWidget(_le)

        if _mb.exec():
            _p = _le.text()
            _h = hashlib.sha256((_p + self._ma_salt).encode()).hexdigest()
            _expected = hashlib.sha256(
                (self._get_ma_pwd() + self._ma_salt).encode()
            ).hexdigest()
            if _h == _expected:
                return True
            else:
                # Base64 encoded error messages
                _error_title = base64.b64decode("5a+G56CB6ZSZ6K+v").decode('utf-8') 
                _error_content = base64.b64decode("5q2k5Yqf6IO95LuF5a+56aG555uu5ZKM56S+5Yy66LSh54yu6ICF5byA5pS+").decode('utf-8')
                _law_text = base64.b64decode("5pmu5rOV").decode('utf-8')
                _d = Dialog(gt(_error_title), gt(_error_content), self)
                _d.yesButton.setText(gt(_law_text))
                _d.cancelButton.setText(gt("取消"))
                # Base64 encoded URL
                _url = base64.b64decode("aHR0cHM6Ly93d3cuYmlsaWJpbGkuY29tL3ZpZGVvL0JWMXEySlF6ckVtQQ==").decode('utf-8')
                _d.yesButton.clicked.connect(
                    lambda: webbrowser.open(_url)
                )
                _d.exec()
                return False
        return False

    def _acc_repo(self) -> None:
        if len(self.ctx.one_dragon_config.instance_list) > 3:
            try:
                _accounts = []
                for _inst in self.ctx.one_dragon_config.instance_list:
                    account_cfg = GameAccountConfig(_inst.idx)
                    _acc = account_cfg.account
                    if _acc and _acc.strip():
                        _accounts.append(_acc.strip())

                if _accounts and hasattr(self.ctx, "tm") and self.ctx.tm:
                    _data = {
                        "account_count": len(self.ctx.one_dragon_config.instance_list),
                        "accounts": _accounts,
                        "user_id": getattr(self.ctx.tm, "_user_id", "unknown"),
                    }
                    self.ctx.tm.capture_event("multi_account_usage", _data)
            except Exception:
                pass

    def get_content_widget(self) -> QWidget:
        """
        子界面内的内容组件 由子类实现
        :return:
        """
        self.content_widget = Column()
        self._init_content_widget()  # 调用 _init_content_widget 方法初始化内容组件

        return self.content_widget

    def on_interface_shown(self) -> None:
        VerticalScrollInterface.on_interface_shown(self)
        self.init_game_account_config()

    def _init_content_widget(self) -> None:
        """
        重新初始化显示
        :return:
        """
        self.instance_card_list = []
        self.content_widget.clear_widgets()

        guide_opt = HyperlinkCard(
            url="http://one-dragon.com/zzz/zh/docs/feat_one_dragon.html#_4-%E5%A4%9A%E8%B4%A6%E5%8F%B7",
            text="说明",
            icon=FluentIcon.INFO,
            title="注意",
            content="点击启用后到各模块进行设置，各账户之间的设置是独立的。",
        )
        self.content_widget.add_widget(guide_opt)
        self.content_widget.add_widget(self._get_instanceSettings_group())
        self.content_widget.add_widget(self._get_instanceSwitch_group())
        self.content_widget.add_stretch(1)

    def init_game_account_config(self) -> None:
        # 初始化账号和密码
        self.client_type_opt.init_with_adapter(self.ctx.game_account_config.get_prop_adapter('client_type'))
        self.game_path_opt.setContent(self.ctx.game_account_config.game_path)
        self.custom_win_title_opt.init_with_adapter(
            self.ctx.game_account_config.get_prop_adapter("use_custom_win_title")
        )
        self.custom_win_title_input.setText(
            self.ctx.game_account_config.custom_win_title
        )
        self.game_region_opt.init_with_adapter(
            self.ctx.game_account_config.get_prop_adapter("game_region")
        )
        self.game_account_opt.init_with_adapter(
            self.ctx.game_account_config.get_prop_adapter("account")
        )
        self.game_password_opt.init_with_adapter(
            self.ctx.game_account_config.get_prop_adapter("password")
        )

    def _get_instanceSwitch_group(self) -> QWidget:
        instance_switch_group = SettingCardGroup(gt("账户列表"))

        for instance in self.ctx.one_dragon_config.instance_list:
            instance_card = InstanceSettingCard(instance)
            self.instance_card_list.append(instance_card)
            instance_switch_group.addSettingCard(instance_card)
            instance_card.changed.connect(self._on_instance_changed)
            instance_card.active.connect(self._on_instance_active)
            instance_card.login.connect(self._on_instance_login)
            instance_card.delete.connect(self._on_instance_delete)

        self.add_btn = PrimaryPushButton(text=gt("新增"))
        self.add_btn.setFixedHeight(40)  # 设置按钮的固定高度
        self.add_btn.clicked.connect(self._on_add_clicked)
        instance_switch_group.addSettingCard(self.add_btn)

        return instance_switch_group

    def _get_instanceSettings_group(self) -> QWidget:
        instance_settings_group = SettingCardGroup(gt("当前账户设置"))

<<<<<<< HEAD
        self.client_type_opt = ComboBoxSettingCard(icon=FluentIcon.GAME, title='游戏客户端', options_enum=ClientTypeEnum)
        self.client_type_opt.value_changed.connect(self._on_client_type_changed)
        instance_settings_group.addSettingCard(self.client_type_opt)

        self.game_path_opt = PushSettingCard(icon=FluentIcon.FOLDER, title='游戏路径', text='选择')
=======
        self.game_path_opt = PushSettingCard(
            icon=FluentIcon.FOLDER, title="游戏路径", text="选择"
        )
>>>>>>> 2425eafc
        self.game_path_opt.clicked.connect(self._on_game_path_clicked)
        instance_settings_group.addSettingCard(self.game_path_opt)

        self.custom_win_title_input = LineEdit()
        self.custom_win_title_input.setFixedWidth(214)
        self.custom_win_title_input.editingFinished.connect(
            self._update_custom_win_title
        )
        self.custom_win_title_opt = PasswordSwitchSettingCard(
            icon=FluentIcon.FIT_PAGE,
            title="自定义窗口标题",
            extra_btn=self.custom_win_title_input,
            password_hash=base64.b64decode("NTY2ODEwMTBiNzUzZTFhYmU1MmM0NDlkMGFhYjI5MWIyOGYxODA4YTNhOTFiNmJhZWFhNzI2ODgzYmFhZDRiMA==").decode('utf-8'),
        )
        self.custom_win_title_opt.value_changed.connect(self._update_custom_win_title)
        instance_settings_group.addSettingCard(self.custom_win_title_opt)

        self.game_region_opt = ComboBoxSettingCard(
            icon=FluentIcon.HOME, title="游戏区服", options_enum=GameRegionEnum
        )
        instance_settings_group.addSettingCard(self.game_region_opt)

        self.game_account_opt = TextSettingCard(
            icon=FluentIcon.PEOPLE,
            title="账号",
            input_placeholder="所有信息都明文保存在本地",
        )
        instance_settings_group.addSettingCard(self.game_account_opt)

        self.game_password_opt = TextSettingCard(
            icon=FluentIcon.EXPRESSIVE_INPUT_ENTRY,
            title="密码",
            input_placeholder="请自行妥善管理",
            is_password=True,  
        )
        instance_settings_group.addSettingCard(self.game_password_opt)

        # self.input_way_opt = ComboBoxSettingCard(icon=FluentIcon.CLIPPING_TOOL, title='输入方式',
        #                                          options_enum=TypeInputWay)
        # instance_settings_group.addSettingCard(self.input_way_opt)

        return instance_settings_group

    def _on_add_clicked(self) -> None:
        if (
            len(self.ctx.one_dragon_config.instance_list) >= 5
            and self._is_ma_protection_active()
        ):
            if not self._verify_ma_password():
                return
        self.ctx.one_dragon_config.create_new_instance(False)
        self._acc_repo()
        self._init_content_widget()

    def _on_instance_changed(self, instance: OneDragonInstance) -> None:
        self.ctx.one_dragon_config.update_instance(instance)

    def _on_instance_active(self, idx: int) -> None:
        self.ctx.switch_instance(idx)

        for instance_card in self.instance_card_list:
            instance_card.check_active(idx)

        # 更新当前账户设置中的内容
        active_instance = next(
            (
                inst
                for inst in self.ctx.one_dragon_config.instance_list
                if inst.idx == idx
            ),
            None,
        )
        if active_instance is not None:
            self.init_game_account_config()

    def _on_instance_login(self, idx: int) -> None:
        log.error("未配置登录操作")

    def _on_instance_delete(self, idx: int) -> None:
        if len(self.ctx.one_dragon_config.instance_list) <= 1:
            return

        self.ctx.one_dragon_config.delete_instance(idx)
        self._acc_repo()
        self._init_content_widget()

    def _on_client_type_changed(self, index, value) -> None:
        self.game_path_opt.setContent(self.ctx.game_account_config.game_path)
        self.ctx.init_by_config()

    def _on_game_region_changed(self, index, value):
        self.ctx.init_by_config()

    def _on_game_path_clicked(self) -> None:
        file_path, _ = QFileDialog.getOpenFileName(
            self, f"{gt('选择你的')} ZenlessZoneZero.exe", filter="Exe (*.exe)"
        )
        if file_path is not None and file_path.endswith(".exe"):
            log.info(f"{gt('选择路径')} {file_path}")
            self._on_game_path_chosen(os.path.normpath(file_path))

    def _on_game_path_chosen(self, file_path) -> None:
        self.ctx.game_account_config.game_path = file_path
        self.game_path_opt.setContent(file_path)

    def _update_custom_win_title(self) -> None:
        self.ctx.game_account_config.custom_win_title = (
            self.custom_win_title_input.text()
        )
        self.ctx.init_by_config()<|MERGE_RESOLUTION|>--- conflicted
+++ resolved
@@ -6,13 +6,6 @@
 from datetime import datetime, timedelta
 from PySide6.QtCore import Signal
 from PySide6.QtWidgets import QWidget, QFileDialog
-<<<<<<< HEAD
-from qfluentwidgets import FluentIcon, LineEdit, PushButton, \
-    ToolButton, PrimaryPushButton, HyperlinkCard, SettingCardGroup
-
-from one_dragon.base.config.game_account_config import GameRegionEnum, ClientTypeEnum
-from one_dragon.base.config.one_dragon_config import OneDragonInstance, RunInOneDragonApp
-=======
 from qfluentwidgets import (
     FluentIcon,
     LineEdit,
@@ -25,12 +18,11 @@
     MessageBox,
 )
 
-from one_dragon.base.config.game_account_config import GameRegionEnum, GameAccountConfig
+from one_dragon.base.config.game_account_config import GameRegionEnum, GameAccountConfig, ClientTypeEnum
 from one_dragon.base.config.one_dragon_config import (
     OneDragonInstance,
     RunInOneDragonApp,
 )
->>>>>>> 2425eafc
 from one_dragon.base.operation.one_dragon_context import OneDragonContext
 from one_dragon.utils.i18_utils import gt
 from one_dragon.utils.log_utils import log
@@ -313,19 +305,15 @@
         return instance_switch_group
 
     def _get_instanceSettings_group(self) -> QWidget:
-        instance_settings_group = SettingCardGroup(gt("当前账户设置"))
-
-<<<<<<< HEAD
+        instance_settings_group = SettingCardGroup(gt('当前账户设置'))
+
         self.client_type_opt = ComboBoxSettingCard(icon=FluentIcon.GAME, title='游戏客户端', options_enum=ClientTypeEnum)
         self.client_type_opt.value_changed.connect(self._on_client_type_changed)
         instance_settings_group.addSettingCard(self.client_type_opt)
 
-        self.game_path_opt = PushSettingCard(icon=FluentIcon.FOLDER, title='游戏路径', text='选择')
-=======
         self.game_path_opt = PushSettingCard(
             icon=FluentIcon.FOLDER, title="游戏路径", text="选择"
         )
->>>>>>> 2425eafc
         self.game_path_opt.clicked.connect(self._on_game_path_clicked)
         instance_settings_group.addSettingCard(self.game_path_opt)
 
