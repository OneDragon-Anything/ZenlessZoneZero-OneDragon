from typing import List, Optional

from PySide6.QtCore import Qt, Signal
from PySide6.QtWidgets import QHBoxLayout, QVBoxLayout, QWidget
from qfluentwidgets import (
    ComboBox,
    FluentIcon,
    MessageBox,
    PrimaryPushButton,
    PushButton,
    SettingCardGroup,
    SingleDirectionScrollArea,
    SubtitleLabel,
    TransparentToolButton,
)

from one_dragon.base.config.one_dragon_config import AfterDoneOpEnum, InstanceRun
from one_dragon.base.operation.application import application_const
from one_dragon.base.operation.application.application_group_config import (
    ApplicationGroupConfig,
    ApplicationGroupConfigItem,
)
from one_dragon.base.operation.application_base import ApplicationEventId
from one_dragon.base.operation.context_event_bus import ContextEventItem
from one_dragon.base.operation.one_dragon_context import (
    ContextInstanceEventEnum,
    ContextKeyboardEventEnum,
    OneDragonContext,
)
from one_dragon.utils import cmd_utils
from one_dragon.utils.i18_utils import gt
from one_dragon.utils.log_utils import log
from one_dragon_qt.view.app_run_interface import AppRunner
from one_dragon_qt.view.context_event_signal import ContextEventSignal
from one_dragon_qt.widgets.input_dialog import InputDialog
from one_dragon_qt.widgets.log_display_card import LogDisplayCard
from one_dragon_qt.widgets.notify_dialog import NotifyDialog
from one_dragon_qt.widgets.setting_card.app_run_card import AppRunCard
from one_dragon_qt.widgets.setting_card.combo_box_setting_card import (
    ComboBoxSettingCard,
)
from one_dragon_qt.widgets.setting_card.help_card import HelpCard
from one_dragon_qt.widgets.setting_card.switch_setting_card import SwitchSettingCard
from one_dragon_qt.widgets.vertical_scroll_interface import VerticalScrollInterface


class OneDragonRunInterface(VerticalScrollInterface):

    run_all_apps_signal = Signal()

    def __init__(self, ctx: OneDragonContext,
                 nav_text_cn: str = '一条龙运行',
                 object_name: str = 'one_dragon_run_interface',
                 need_multiple_instance: bool = True,
                 need_after_done_opt: bool = True,
                 help_url: Optional[str] = None, parent=None):
        VerticalScrollInterface.__init__(
            self,
            content_widget=None,
            object_name=object_name,
            parent=parent,
            nav_text_cn=nav_text_cn
        )

        self.ctx: OneDragonContext = ctx

        self.config: Optional[ApplicationGroupConfig] = None
        self._app_run_cards: List[AppRunCard] = []
        self._context_event_signal = ContextEventSignal()
        self.help_url: str = help_url  # 使用说明的链接
        self.need_multiple_instance: bool = need_multiple_instance  # 是否需要多实例
        self.need_after_done_opt: bool = need_after_done_opt  # 结束后
        self.current_group_id: str = application_const.DEFAULT_GROUP_ID  # 当前选择的组ID
        self._group_selector_inited: bool = False

    def get_content_widget(self) -> QWidget:
        """
        子界面内的内容组件 由子类实现
        :return:
        """
        content_widget = QWidget()
        # 创建 QVBoxLayout 作为主布局
        main_layout = QVBoxLayout(content_widget)

        # 创建 QHBoxLayout 作为中间布局
        horizontal_layout = QHBoxLayout()

        # 将 QVBoxLayouts 加入 QHBoxLayout
        horizontal_layout.addLayout(self._get_left_layout(), stretch=1)
        horizontal_layout.addLayout(self._get_right_layout(), stretch=1)

        # 设置 QHBoxLayout 的间距和边框
        horizontal_layout.setSpacing(10)
        horizontal_layout.setContentsMargins(0, 0, 0, 0)

        # 设置伸缩因子，让 QHBoxLayout 占据空间
        main_layout.addLayout(horizontal_layout, stretch=1)

        self.app_runner = AppRunner(self.ctx)
        self.app_runner.state_changed.connect(self.on_context_state_changed)

        return content_widget

    def _get_left_layout(self) -> QVBoxLayout:
        """
        左边的布局
        :return:
        """
        layout = QVBoxLayout()

        scroll_area = SingleDirectionScrollArea()
        scroll_content = QWidget()
        scroll_layout = QVBoxLayout(scroll_content)
        scroll_layout.setContentsMargins(0, 0, 16, 0)

        # 标题行：任务列表 + 组选择器 + 管理按钮
        title_layout = QHBoxLayout()
        title_label = SubtitleLabel(gt('任务列表'))
        title_layout.addWidget(title_label)
        title_layout.addSpacing(16)

        self.group_combo = ComboBox()
        self.group_combo.setFixedWidth(160)
        title_layout.addWidget(self.group_combo)
        title_layout.addSpacing(8)

        self.create_btn = TransparentToolButton(FluentIcon.ADD, self)
        self.create_btn.setToolTip(gt('新建列表'))
        title_layout.addWidget(self.create_btn)

        self.rename_btn = TransparentToolButton(FluentIcon.EDIT, self)
        self.rename_btn.setToolTip(gt('重命名列表'))
        title_layout.addWidget(self.rename_btn)

        self.delete_btn = TransparentToolButton(FluentIcon.DELETE, self)
        self.delete_btn.setToolTip(gt('删除列表'))
        title_layout.addWidget(self.delete_btn)

        title_layout.addStretch(1)
        scroll_layout.addLayout(title_layout)

        self.app_card_group = SettingCardGroup('')
        scroll_layout.addWidget(self.app_card_group)
        scroll_layout.addStretch(1)

        scroll_area.setWidget(scroll_content)
        scroll_area.setWidgetResizable(True)

        layout.addWidget(scroll_area)

        return layout

    def _get_right_layout(self) -> QVBoxLayout:
        """
        右边的布局
        :return:
        """
        layout = QVBoxLayout()
        layout.setSpacing(5)

        run_group = SettingCardGroup(gt('运行设置'))
        layout.addWidget(run_group)

        if self.help_url is not None:
            self.help_opt = HelpCard(url=self.help_url)
            run_group.addSettingCard(self.help_opt)

        self.notify_switch = SwitchSettingCard(icon=FluentIcon.INFO, title='单应用通知')
        self.notify_btn = PushButton(text=gt('设置'), icon=FluentIcon.SETTING)
        self.notify_btn.clicked.connect(self._on_notify_setting_clicked)
        self.notify_switch.hBoxLayout.addWidget(self.notify_btn, 0, Qt.AlignmentFlag.AlignRight)
        self.notify_switch.hBoxLayout.addSpacing(16)
        run_group.addSettingCard(self.notify_switch)

        self.instance_run_opt = ComboBoxSettingCard(icon=FluentIcon.PEOPLE, title='运行实例',
                                                    options_enum=InstanceRun)
        self.instance_run_opt.value_changed.connect(self._on_instance_run_changed)
        run_group.addSettingCard(self.instance_run_opt)

        self.after_done_opt = ComboBoxSettingCard(icon=FluentIcon.CALENDAR, title='结束后',
                                                  options_enum=AfterDoneOpEnum)
        self.after_done_opt.value_changed.connect(self._on_after_done_changed)
        run_group.addSettingCard(self.after_done_opt)

        self.state_text = SubtitleLabel()
        self.state_text.setText('%s %s' % (gt('当前状态'), self.ctx.run_context.run_status_text))
        self.state_text.setAlignment(Qt.AlignmentFlag.AlignHCenter)
        layout.addWidget(self.state_text)

        btn_row = QHBoxLayout()
        btn_row.setSpacing(5)
        layout.addLayout(btn_row)

        self.start_btn = PrimaryPushButton(
            text='%s %s' % (gt('开始'), self.ctx.key_start_running.upper()),
            icon=FluentIcon.PLAY,
        )
        self.start_btn.clicked.connect(self._on_start_clicked)
        btn_row.addWidget(self.start_btn, stretch=1)

        self.stop_btn = PushButton(
            text='%s %s' % (gt('停止'), self.ctx.key_stop_running.upper()),
            icon=FluentIcon.CLOSE
        )
        self.stop_btn.clicked.connect(self._on_stop_clicked)
        btn_row.addWidget(self.stop_btn, stretch=1)

        self.log_card = LogDisplayCard()
        layout.addWidget(self.log_card, stretch=1)

        return layout

    def _init_app_list(self) -> None:
        """
        初始化应用列表
        :return:
        """
        if len(self._app_run_cards) > 0:  # 之前已经添加了组件了 这次只是调整顺序
            for idx, card in enumerate(self._app_run_cards):
                if idx < len(self.config.app_list):
                    app = self.config.app_list[idx]
                    run_record = self.ctx.run_context.get_run_record(
                        app_id=app.app_id,
                        instance_idx=self.ctx.current_instance_idx
                    )
                    card.set_app(app, run_record)
                    card.set_switch_on(app.enabled)
                    card.setVisible(True)
                else:
                    card.setVisible(False)
        else:
            for app in self.config.app_list:
                run_record = self.ctx.run_context.get_run_record(
                    app_id=app.app_id,
                    instance_idx=self.ctx.current_instance_idx
                )
                app_run_card = AppRunCard(
                    app,
                    run_record=run_record,
                    switch_on=app.enabled,
                )
                self._app_run_cards.append(app_run_card)
                self.app_card_group.addSettingCard(app_run_card)
                app_run_card.update_display()

                app_run_card.move_up.connect(self.on_app_card_move_up)
                app_run_card.run.connect(self._on_app_card_run)
                app_run_card.switched.connect(self.on_app_switch_run)
                app_run_card.setting_clicked.connect(self.on_app_setting_clicked)

    def on_interface_shown(self) -> None:
        VerticalScrollInterface.on_interface_shown(self)
        self.current_group_id = application_const.DEFAULT_GROUP_ID
        self.config = self.ctx.app_group_manager.get_group_config(
            instance_idx=self.ctx.current_instance_idx,
            group_id=self.current_group_id
        )
        self._init_app_list()
        self._init_group_selector()
        self.notify_switch.init_with_adapter(self.ctx.notify_config.get_prop_adapter('enable_notify'))

        self.ctx.listen_event(ContextKeyboardEventEnum.PRESS.value, self._on_key_press)
        self.ctx.listen_event(ApplicationEventId.APPLICATION_START.value, self._on_app_state_changed)
        self.ctx.listen_event(ApplicationEventId.APPLICATION_STOP.value, self._on_app_state_changed)
        self.ctx.listen_event(ContextInstanceEventEnum.instance_active.value, self._on_instance_event)

        self.instance_run_opt.blockSignals(True)
        self.instance_run_opt.setValue(self.ctx.one_dragon_config.instance_run)
        self.instance_run_opt.setVisible(self.need_multiple_instance)
        self.instance_run_opt.blockSignals(False)

        self.after_done_opt.setValue(self.ctx.one_dragon_config.after_done)
        self.after_done_opt.setVisible(self.need_after_done_opt)

        self._context_event_signal.instance_changed.connect(self._on_instance_changed)
        self.run_all_apps_signal.connect(self.run_all_apps)

        if self.ctx.signal.start_onedragon:
            self.ctx.signal.start_onedragon = False
            self.run_all_apps_signal.emit()

    def on_interface_hidden(self) -> None:
        VerticalScrollInterface.on_interface_hidden(self)
        self.ctx.unlisten_all_event(self)
        self._context_event_signal.instance_changed.disconnect(self._on_instance_changed)

    def _on_after_done_changed(self, idx: int, value: str) -> None:
        """
        结束后的操作
        :param value:
        :return:
        """
        self.ctx.one_dragon_config.after_done = value
        if value != AfterDoneOpEnum.SHUTDOWN.value.value:
            log.info('已取消关机计划')
            cmd_utils.cancel_shutdown_sys()

    def run_app(self, app: ApplicationGroupConfigItem) -> None:
        if self.app_runner.isRunning():
            log.error('已有应用在运行中')
            return
        self.app_runner.app_id = app.app_id
        self.app_runner.start()

    def run_all_apps(self) -> None:
        if self.app_runner.isRunning():
            log.error('已有应用在运行中')
            return
        self.app_runner.app_id = application_const.ONE_DRAGON_APP_ID
        self.app_runner.start()

    def _on_start_clicked(self) -> None:
        self.run_all_apps()

    def _on_stop_clicked(self) -> None:
        self.ctx.run_context.stop_running()

    def _on_key_press(self, event: ContextEventItem) -> None:
        """
        按键监听
        """
        key: str = event.data
        if key == self.ctx.key_start_running and self.ctx.run_context.is_context_stop:
            self.run_all_apps()

    def on_context_state_changed(self) -> None:
        """
        按运行状态更新显示
        :return:
        """
        if self.ctx.run_context.is_context_running:
            text = gt('暂停')
            icon = FluentIcon.PAUSE
            self.log_card.start()  # 开始日志更新
        elif self.ctx.run_context.is_context_pause:
            text = gt('继续')
            icon = FluentIcon.PLAY
            self.log_card.pause()  # 暂停日志更新
        else:
            text = gt('开始')
            icon = FluentIcon.PLAY
            self.log_card.stop()  # 停止日志更新

        self.start_btn.setText('%s %s' % (text, self.ctx.key_start_running.upper()))
        self.start_btn.setIcon(icon)
        self.state_text.setText('%s %s' % (gt('当前状态'), self.ctx.run_context.run_status_text))

        for app_card in self._app_run_cards:
            app_card.update_display()

        if self.ctx.run_context.is_context_stop and self.need_after_done_opt:
            if self.ctx.one_dragon_config.after_done == AfterDoneOpEnum.SHUTDOWN.value.value:
                cmd_utils.shutdown_sys(60)
            elif self.ctx.one_dragon_config.after_done == AfterDoneOpEnum.CLOSE_GAME.value.value:
                self.ctx.controller.close_game()

    def _on_app_state_changed(self, event) -> None:
        for app_card in self._app_run_cards:
            app_card.update_display()

    def on_app_card_move_up(self, app_id: str) -> None:
        """
        将该应用往上调整一位
        :param app_id:
        :return:
        """
        self.config.move_up_app(app_id)
        self._init_app_list()

    def _on_app_card_run(self, app_id: str) -> None:
        """
        运行某个特殊的应用
        :param app_id:
        :return:
        """
        for app in self.config.app_list:
            if app.app_id == app_id:
                self.run_app(app)

    def on_app_switch_run(self, app_id: str, value: bool) -> None:
        """
        应用运行状态切换
        :param app_id:
        :param value:
        :return:
        """
        self.config.set_app_enable(app_id, value)

    def _on_instance_event(self, event) -> None:
        """
        实例变更 这是context的事件 不能改UI
        :return:
        """
        self._context_event_signal.instance_changed.emit()

    def _on_instance_changed(self) -> None:
        """
        实例变更 这是signal 可以改ui
        :return:
        """
        self.current_group_id = application_const.DEFAULT_GROUP_ID
        self.config = self.ctx.app_group_manager.get_group_config(self.ctx.current_instance_idx, self.current_group_id)
        self._init_app_list()
        self._refresh_group_list()

    def _on_instance_run_changed(self, idx: int, value: str) -> None:
        self.ctx.one_dragon_config.instance_run = value

    def _init_notify_switch(self) -> None:
        pass

    def _on_notify_setting_clicked(self) -> None:
        self.show_notify_dialog()

    def show_notify_dialog(self) -> None:
        """
        显示通知设置对话框。配置更新由对话框内部处理。
        """
        dialog = NotifyDialog(self, self.ctx)
        dialog.exec()

<<<<<<< HEAD
    def _init_group_selector(self) -> None:
        """
        初始化组选择器
        :return:
        """
        self._refresh_group_list()
        if not self._group_selector_inited:
            self.group_combo.currentTextChanged.connect(self._on_group_changed)
            self.create_btn.clicked.connect(self._on_create_group)
            self.rename_btn.clicked.connect(self._on_rename_group)
            self.delete_btn.clicked.connect(self._on_delete_group)
            self._group_selector_inited = True

    def _refresh_group_list(self) -> None:
        """
        刷新组列表
        :return:
        """
        group_list = self.ctx.app_group_manager.get_group_list(self.ctx.current_instance_idx)
        self.group_combo.blockSignals(True)
        self.group_combo.clear()
        for group in group_list:
            self.group_combo.addItem(group)
        # 设置当前选中
        if self.current_group_id in group_list:
            self.group_combo.setCurrentText(self.current_group_id)
        else:
            self.current_group_id = application_const.DEFAULT_GROUP_ID
            self.group_combo.setCurrentText(self.current_group_id)
        self.group_combo.blockSignals(False)

    def _on_group_changed(self, group_id: str) -> None:
        """
        组切换
        :param group_id:
        :return:
        """
        if group_id == self.current_group_id:
            return
        self.current_group_id = group_id
        self.config = self.ctx.app_group_manager.get_group_config(self.ctx.current_instance_idx, group_id)
        self._init_app_list()

    def _on_create_group(self) -> None:
        """
        新建组
        :return:
        """
        dialog = InputDialog(gt('新建列表'), gt('输入列表名称:'), self)
        if dialog.exec():
            group_name = dialog.lineEdit.text().strip()
            if group_name:
                if self.ctx.app_group_manager.create_group(self.ctx.current_instance_idx, group_name):
                    self._refresh_group_list()
                    self.group_combo.setCurrentText(group_name)
                else:
                    w = MessageBox(gt('创建失败'), gt('列表名称已存在或无效'), self)
                    w.yesButton.setText(gt('确定'))
                    w.cancelButton.hide()
                    w.buttonLayout.insertStretch(1)
                    w.exec()

    def _on_rename_group(self) -> None:
        """
        重命名组
        :return:
        """
        if self.current_group_id == application_const.DEFAULT_GROUP_ID:
            w = MessageBox(gt('无法重命名'), gt('默认列表不能重命名'), self)
            w.yesButton.setText(gt('确定'))
            w.cancelButton.hide()
            w.buttonLayout.insertStretch(1)
            w.exec()
            return

        dialog = InputDialog(gt('重命名列表'), gt('输入新名称:'), self)
        dialog.lineEdit.setText(self.current_group_id)
        if dialog.exec():
            new_name = dialog.lineEdit.text().strip()
            if new_name and new_name != self.current_group_id:
                if self.ctx.app_group_manager.rename_group(self.ctx.current_instance_idx, self.current_group_id, new_name):
                    self.current_group_id = new_name
                    self._refresh_group_list()
                    # 重新加载配置，否则self.config仍指向旧路径
                    self.config = self.ctx.app_group_manager.get_group_config(self.ctx.current_instance_idx, self.current_group_id)
                    self._init_app_list()
                else:
                    w = MessageBox(gt('重命名失败'), gt('新名称已存在或无效'), self)
                    w.yesButton.setText(gt('确定'))
                    w.cancelButton.hide()
                    w.buttonLayout.insertStretch(1)
                    w.exec()

    def _on_delete_group(self) -> None:
        """
        删除组
        :return:
        """
        if self.current_group_id == application_const.DEFAULT_GROUP_ID:
            w = MessageBox(gt('无法删除'), gt('默认列表不能删除'), self)
            w.yesButton.setText(gt('确定'))
            w.cancelButton.hide()
            w.buttonLayout.insertStretch(1)
            w.exec()
            return

        w = MessageBox(gt('确认删除'), gt('确定删除列表 "{}" 吗？此操作不可撤销。').format(self.current_group_id), self)
        if w.exec():
            if self.ctx.app_group_manager.delete_group(self.ctx.current_instance_idx, self.current_group_id):
                self.current_group_id = application_const.DEFAULT_GROUP_ID
                self._refresh_group_list()
                # 重新加载配置，否则self.config仍指向已删除的组
                self.config = self.ctx.app_group_manager.get_group_config(self.ctx.current_instance_idx, self.current_group_id)
                self._init_app_list()
            else:
                w = MessageBox(gt('删除失败'), gt('删除过程中发生错误'), self)
                w.yesButton.setText(gt('确定'))
                w.cancelButton.hide()
                w.buttonLayout.insertStretch(1)
                w.exec()
=======
    def on_app_setting_clicked(self, app_id) -> None:
        """
        处理应用设置按钮被点击 由子类实现 自行决定是弹窗还是跳转

        Args:
            app_id: 应用id
        """
        pass
>>>>>>> b2814c2c
<|MERGE_RESOLUTION|>--- conflicted
+++ resolved
@@ -419,7 +419,17 @@
         dialog = NotifyDialog(self, self.ctx)
         dialog.exec()
 
-<<<<<<< HEAD
+    def on_app_setting_clicked(self, app_id) -> None:
+        """
+        处理应用设置按钮被点击 由子类实现 自行决定是弹窗还是跳转
+
+        Args:
+            app_id: 应用id
+        """
+        pass
+
+
+
     def _init_group_selector(self) -> None:
         """
         初始化组选择器
@@ -539,14 +549,4 @@
                 w.yesButton.setText(gt('确定'))
                 w.cancelButton.hide()
                 w.buttonLayout.insertStretch(1)
-                w.exec()
-=======
-    def on_app_setting_clicked(self, app_id) -> None:
-        """
-        处理应用设置按钮被点击 由子类实现 自行决定是弹窗还是跳转
-
-        Args:
-            app_id: 应用id
-        """
-        pass
->>>>>>> b2814c2c
+                w.exec()