import os
from PySide6.QtCore import QObject, Signal
from PySide6.QtWidgets import QWidget, QFileDialog, QTableWidgetItem
from qfluentwidgets import FluentIcon, PushButton, TableWidget, ToolButton, CheckBox
from typing import Optional

from one_dragon.base.config.config_item import ConfigItem
from one_dragon.base.geometry.rectangle import Rect
from one_dragon.base.operation.one_dragon_context import OneDragonContext
from one_dragon.base.screen.screen_area import ScreenArea
from one_dragon.base.screen.screen_info import ScreenInfo
from one_dragon.base.screen.screen_loader import ScreenContext
from one_dragon.base.screen.template_info import get_template_root_dir_path, get_template_sub_dir_path, TemplateInfo, \
    TemplateShapeEnum
from one_dragon.utils import os_utils, cv2_utils
from one_dragon.utils.i18_utils import gt
from one_dragon.utils.log_utils import log
from one_dragon_qt.widgets.click_image_label import ImageScaleEnum, ClickImageLabel
from one_dragon_qt.widgets.column import Column
from one_dragon_qt.widgets.cv2_image import Cv2Image
from one_dragon_qt.widgets.editable_combo_box import EditableComboBox
from one_dragon_qt.widgets.row import Row
from one_dragon_qt.widgets.setting_card.check_box_setting_card import CheckBoxSettingCard
from one_dragon_qt.widgets.setting_card.combo_box_setting_card import ComboBoxSettingCard
from one_dragon_qt.widgets.setting_card.text_setting_card import TextSettingCard
from one_dragon_qt.widgets.vertical_scroll_interface import VerticalScrollInterface


class ScreenInfoWorker(QObject):

    signal = Signal()


class DevtoolsScreenManageInterface(VerticalScrollInterface):

    def __init__(self, ctx: OneDragonContext, parent=None):
        VerticalScrollInterface.__init__(
            self,
            content_widget=None,
            object_name='devtools_screen_manage_interface',
            parent=parent,
            nav_text_cn='画面管理'
        )
        self.ctx: OneDragonContext = ctx

        self.chosen_screen: Optional[ScreenInfo] = None
        self.last_screen_dir: Optional[str] = None  # 上一次选择的图片路径

        self._whole_update = ScreenInfoWorker()
        self._whole_update.signal.connect(self._update_display_by_screen)

        self._image_update = ScreenInfoWorker()
        self._image_update.signal.connect(self._update_image_display)

        self._area_table_update = ScreenInfoWorker()
        self._area_table_update.signal.connect(self._update_area_table_display)

        self._existed_yml_update = ScreenInfoWorker()
        self._existed_yml_update.signal.connect(self._update_existed_yml_options)

        self.platform = 'Emulator'
        self._platform_opt_update = ScreenInfoWorker()
        self._platform_opt_update.signal.connect(self._update_platform_opt)

    def get_content_widget(self) -> QWidget:
        content_widget = Row()
        content_widget.add_widget(self._init_left_part())
        content_widget.add_widget(self._init_right_part())
        return content_widget

    def _init_left_part(self) -> QWidget:
        widget = Column()

        btn_row = Row()
        widget.add_widget(btn_row)

<<<<<<< HEAD
        self.platform_opt = ComboBox()
        self.platform_opt.setPlaceholderText(gt('选择平台', 'ui'))  # 设置占位符文本
        self.platform_opt.addItems(['PC', 'Emulator'])  # 添加选项
        self.platform_opt.setCurrentIndex(-1)  # 默认选择第一个选项（PC）
        self._update_platform_opt()
        btn_row.add_widget(self.platform_opt)  # 将选择框添加到按钮行

        self.existed_yml_btn = ComboBox()
=======
        self.existed_yml_btn = EditableComboBox()
>>>>>>> 0cc12fb9
        self.existed_yml_btn.setPlaceholderText(gt('选择已有', 'ui'))
        self.existed_yml_btn.currentTextChanged.connect(self._on_choose_existed_yml)
        self._update_existed_yml_options()
        btn_row.add_widget(self.existed_yml_btn)

        self.create_btn = PushButton(text=gt('新建', 'ui'))
        self.create_btn.clicked.connect(self._on_create_clicked)
        btn_row.add_widget(self.create_btn)

        self.save_btn = PushButton(text=gt('保存', 'ui'))
        self.save_btn.clicked.connect(self._on_save_clicked)
        btn_row.add_widget(self.save_btn)

        self.delete_btn = PushButton(text=gt('删除', 'ui'))
        self.delete_btn.clicked.connect(self._on_delete_clicked)
        btn_row.add_widget(self.delete_btn)

        self.cancel_btn = PushButton(text=gt('取消', 'ui'))
        self.cancel_btn.clicked.connect(self._on_cancel_clicked)
        btn_row.add_widget(self.cancel_btn)

        btn_row.add_stretch(1)

        img_btn_row = Row()
        widget.add_widget(img_btn_row)

        self.choose_image_btn = PushButton(text=gt('选择图片', 'ui'))
        self.choose_image_btn.clicked.connect(self.choose_existed_image)
        img_btn_row.add_widget(self.choose_image_btn)

        self.choose_template_btn = PushButton(text=gt('导入模板区域', 'ui'))
        self.choose_template_btn.clicked.connect(self.choose_existed_template)
        img_btn_row.add_widget(self.choose_template_btn)

        self.screen_id_opt = TextSettingCard(icon=FluentIcon.HOME, title='画面ID')
        self.screen_id_opt.value_changed.connect(self._on_screen_id_changed)
        widget.add_widget(self.screen_id_opt)

        self.screen_name_opt = TextSettingCard(icon=FluentIcon.HOME, title='画面名称')
        self.screen_name_opt.value_changed.connect(self._on_screen_name_changed)
        widget.add_widget(self.screen_name_opt)

        self.pc_alt_opt = CheckBoxSettingCard(icon=FluentIcon.MOVE, title='PC点击需alt')
        self.pc_alt_opt.value_changed.connect(self._on_pc_alt_changed)
        widget.add_widget(self.pc_alt_opt)

        self.area_table = TableWidget()
        self.area_table.cellChanged.connect(self._on_area_table_cell_changed)
        self.area_table.setMinimumWidth(980)
        self.area_table.setMinimumHeight(420)
        self.area_table.setBorderVisible(True)
        self.area_table.setBorderRadius(8)
        self.area_table.setWordWrap(True)
        self.area_table.setColumnCount(10)
        self.area_table.verticalHeader().hide()
        self.area_table.setHorizontalHeaderLabels([
            gt('操作', 'ui'),
            gt('区域名称', 'ui'),
            gt('位置', 'ui'),
            gt('文本', 'ui'),
            gt('阈值', 'ui'),
            gt('模板', 'ui'),
            gt('阈值', 'ui'),
            gt('颜色范围', 'ui'),
            gt('唯一标识', 'ui'),
            gt('前往画面', 'ui')
        ])
        self.area_table.setColumnWidth(0, 40)  # 操作
        self.area_table.setColumnWidth(2, 200)  # 位置
        self.area_table.setColumnWidth(4, 70)  # 文本阈值
        self.area_table.setColumnWidth(6, 70)  # 模板阈值
        # table的行被选中时 触发
        self.area_table_row_selected: int = -1  # 选中的行
        self.area_table.cellClicked.connect(self.on_area_table_cell_clicked)
        widget.add_widget(self.area_table)

        widget.add_stretch(1)
        return widget

    def _update_existed_yml_options(self) -> None:
        """
        更新已有的yml选项
        :return:
        """
        self.existed_yml_btn.set_items([
            ConfigItem(i.screen_name)
            for i in self.ctx.screen_loader.screen_info_list
        ])

    def _update_platform_opt(self) -> None:
        """
        更新平台选项
        :return:
        """
        try:
            # 更新之前 先取消原来的监听 防止触发事件
            self.platform_opt.currentTextChanged.disconnect(self._on_platform_opt_changed)
        except Exception:
            pass

        self.platform_opt.currentTextChanged.connect(self._on_platform_opt_changed)

    def _init_right_part(self) -> QWidget:
        widget = Column()

        self.image_display_size_opt = ComboBoxSettingCard(
            icon=FluentIcon.ZOOM_IN, title='图片显示大小',
            options_enum=ImageScaleEnum
        )
        self.image_display_size_opt.setValue(0.5)
        self.image_display_size_opt.value_changed.connect(self._update_image_display)
        widget.add_widget(self.image_display_size_opt)

        self.image_click_pos_opt = TextSettingCard(icon=FluentIcon.MOVE, title='鼠标选择区域')
        widget.add_widget(self.image_click_pos_opt)

        self.image_label = ClickImageLabel()
        self.image_label.drag_released.connect(self._on_image_drag_released)
        widget.add_widget(self.image_label)

        widget.add_stretch(1)

        return widget

    def on_interface_shown(self) -> None:
        """
        子界面显示时 进行初始化
        :return:
        """
        VerticalScrollInterface.on_interface_shown(self)
        self._update_display_by_screen()

    def _update_display_by_screen(self) -> None:
        """
        根据画面图片，统一更新界面的显示
        :return:
        """
        chosen = self.chosen_screen is not None

        self.existed_yml_btn.setDisabled(chosen)
        self.create_btn.setDisabled(chosen)
        self.save_btn.setDisabled(not chosen)
        self.delete_btn.setDisabled(not chosen)
        self.cancel_btn.setDisabled(not chosen)
        self.platform_opt.setDisabled(chosen)

        self.choose_image_btn.setDisabled(not chosen)
        self.screen_id_opt.setDisabled(not chosen)
        self.screen_name_opt.setDisabled(not chosen)
        self.pc_alt_opt.setDisabled(not chosen)

        if not chosen:  # 清除一些值
            self.screen_id_opt.setValue('')
            self.screen_name_opt.setValue('')
            self.pc_alt_opt.setValue(False)
        else:
            self.screen_id_opt.setValue(self.chosen_screen.screen_id)
            self.screen_name_opt.setValue(self.chosen_screen.screen_name)
            self.pc_alt_opt.setValue(self.chosen_screen.pc_alt)

        self._update_image_display()
        self._update_area_table_display()

    def _update_area_table_display(self):
        """
        更新区域表格的显示
        :return:
        """
        self.area_table.blockSignals(True)
        area_list = [] if self.chosen_screen is None else self.chosen_screen.area_list
        area_cnt = len(area_list)
        self.area_table.setRowCount(area_cnt + 1)

        for idx in range(area_cnt):
            area_item = area_list[idx]
            del_btn = ToolButton(FluentIcon.DELETE, parent=None)
            del_btn.clicked.connect(self._on_row_delete_clicked)

            id_check = CheckBox()
            id_check.setChecked(area_item.id_mark)
            id_check.setProperty('area_name', area_item.area_name)
            id_check.stateChanged.connect(self.on_area_id_check_changed)

            self.area_table.setCellWidget(idx, 0, del_btn)
            self.area_table.setItem(idx, 1, QTableWidgetItem(area_item.area_name))
            self.area_table.setItem(idx, 2, QTableWidgetItem(str(area_item.rect)))
            self.area_table.setItem(idx, 3, QTableWidgetItem(area_item.text))
            self.area_table.setItem(idx, 4, QTableWidgetItem(str(area_item.lcs_percent)))
            self.area_table.setItem(idx, 5, QTableWidgetItem(area_item.template_id_display_text))
            self.area_table.setItem(idx, 6, QTableWidgetItem(str(area_item.template_match_threshold)))
            self.area_table.setItem(idx, 7, QTableWidgetItem(str(area_item.color_range_display_text)))
            self.area_table.setCellWidget(idx, 8, id_check)
            self.area_table.setItem(idx, 9, QTableWidgetItem(area_item.goto_list_display_text))


        add_btn = ToolButton(FluentIcon.ADD, parent=None)
        add_btn.clicked.connect(self._on_area_add_clicked)
        self.area_table.setCellWidget(area_cnt, 0, add_btn)
        self.area_table.setItem(area_cnt, 1, QTableWidgetItem(''))
        self.area_table.setItem(area_cnt, 2, QTableWidgetItem(''))
        self.area_table.setItem(area_cnt, 3, QTableWidgetItem(''))
        self.area_table.setItem(area_cnt, 4, QTableWidgetItem(''))
        self.area_table.setItem(area_cnt, 5, QTableWidgetItem(''))
        self.area_table.setItem(area_cnt, 6, QTableWidgetItem(''))
        self.area_table.setItem(area_cnt, 7, QTableWidgetItem(''))
        self.area_table.setItem(area_cnt, 8, QTableWidgetItem(''))
        self.area_table.setItem(area_cnt, 9, QTableWidgetItem(''))

        self.area_table.blockSignals(False)

    def _update_image_display(self):
        """
        更新图片显示
        :return:
        """
        image_to_show = None if self.chosen_screen is None else self.chosen_screen.get_image_to_show(self.area_table_row_selected)
        if image_to_show is not None:
            image = Cv2Image(image_to_show)
            self.image_label.setImage(image)
            size_value: float = self.image_display_size_opt.getValue()
            if size_value is None:
                display_width = image.width()
                display_height = image.height()
            else:
                display_width = int(image.width() * size_value)
                display_height = int(image.height() * size_value)
            self.image_label.setFixedSize(display_width, display_height)
        else:
            self.image_label.setImage(None)

    def _on_choose_existed_yml(self, screen_name: str):
        """
        选择了已有的yml
        :param screen_name:
        :return:
        """
        for screen_info in self.ctx.screen_loader.screen_info_list:
            if screen_info.screen_name == screen_name:
                self.chosen_screen = ScreenInfo(screen_id=screen_info.screen_id, platform=self.platform)
                self._whole_update.signal.emit()
                break

    def _on_platform_opt_changed(self, platform: str):
        """
        选择了平台
        :param platform:
        :return:
        """
        log.info('选择平台 %s', platform)
        self.platform = platform
        self.ctx.screen_loader = ScreenContext(platform=self.platform)
        self._platform_opt_update.signal.emit()

    def _on_create_clicked(self):
        """
        创建一个新的
        :return:
        """
        if self.chosen_screen is not None:
            return

        self.chosen_screen = ScreenInfo(create_new=True, platform=self.platform)
        self._whole_update.signal.emit()

    def _on_save_clicked(self) -> None:
        """
        保存
        :return:
        """
        if self.chosen_screen is None:
            return

        self.chosen_screen.save()
        self.ctx.screen_loader.load_all()
        self._existed_yml_update.signal.emit()

    def _on_delete_clicked(self) -> None:
        """
        删除
        :return:
        """
        if self.chosen_screen is None:
            return
        self.chosen_screen.delete()
        self.chosen_screen = None
        self._whole_update.signal.emit()
        self._existed_yml_update.signal.emit()

    def _on_cancel_clicked(self) -> None:
        """
        取消编辑
        :return:
        """
        self.chosen_screen = None
        self.existed_yml_btn.setCurrentIndex(-1)
        self.area_table_row_selected = -1
        self._whole_update.signal.emit()

    def choose_existed_image(self) -> None:
        """
        选择已有的环图片
        :return:
        """
        default_dir = os_utils.get_path_under_work_dir('.debug', 'images')
        if self.last_screen_dir is not None:
            default_dir = self.last_screen_dir
        elif self.chosen_screen is not None:
            screen_dir = os_utils.get_path_under_work_dir('.debug', 'devtools', 'screen', self.chosen_screen.screen_id)
            if os.path.exists(screen_dir):
                default_dir = screen_dir

        file_path, _ = QFileDialog.getOpenFileName(
            self,
            gt('选择图片', 'ui'),
            dir=default_dir,
            filter="PNG (*.png)",
        )
        if file_path is not None and file_path.endswith('.png'):
            fix_file_path = os.path.normpath(file_path)
            log.info('选择路径 %s', fix_file_path)
            self.last_screen_dir = os.path.dirname(fix_file_path)
            self._on_image_chosen(fix_file_path)

    def _on_image_chosen(self, image_file_path: str) -> None:
        """
        选择图片之后的回调
        :param image_file_path:
        :return:
        """
        if self.chosen_screen is None:
            return

        self.chosen_screen.screen_image = cv2_utils.read_image(image_file_path)
        self._image_update.signal.emit()

    def choose_existed_template(self) -> None:
        if self.chosen_screen is None:
            return

        template_root_dir = get_template_root_dir_path()
        template_sub_dir = get_template_sub_dir_path(self.chosen_screen.screen_id)

        if os.path.exists(template_sub_dir):
            default_dir = template_sub_dir
        else:
            default_dir = template_root_dir

        file_path, _ = QFileDialog.getOpenFileName(
            self,
            gt('选择模板配置文件', 'ui'),
            dir=default_dir,
            filter="YML (*.yml)",
        )
        if file_path is not None and file_path.endswith('.yml'):
            fix_file_path = os.path.normpath(file_path)
            log.info('选择路径 %s', fix_file_path)
            self._on_template_chosen(fix_file_path)

    def _on_template_chosen(self, template_file_path: str) -> None:
        """
        选择模板后 导入模板对应的区域
        :param template_file_path: 模板文件路径
        :return:
        """
        if self.chosen_screen is None:
            return

        directory, filename = os.path.split(template_file_path)
        template_id = os.path.basename(directory)
        sub_dir = os.path.basename(os.path.dirname(directory))

        template_info = TemplateInfo(sub_dir=sub_dir, template_id=template_id)
        template_info.update_template_shape(TemplateShapeEnum.RECTANGLE.value.value)

        area = ScreenArea()
        area.area_name = template_info.template_name
        if len(template_info.point_list) >= 2:
            p1 = template_info.point_list[0]
            p2 = template_info.point_list[1]
            # 需要取稍微比模板大一点的范围
            area.rect = Rect(max(0, p1.x - 10), max(0, p1.y - 10),
                                min(self.ctx.project_config.screen_standard_width, p2.x + 10),
                                min(self.ctx.project_config.screen_standard_height, p2.y + 10))
        area.template_sub_dir = sub_dir
        area.template_id = template_id

        self.chosen_screen.area_list.append(area)
        self._area_table_update.signal.emit()

    def _on_screen_id_changed(self, value: str) -> None:
        if self.chosen_screen is None:
            return

        self.chosen_screen.screen_id = value

    def _on_screen_name_changed(self, value: str) -> None:
        if self.chosen_screen is None:
            return

        self.chosen_screen.screen_name = value

    def _on_pc_alt_changed(self, value: bool) -> None:
        if self.chosen_screen is None:
            return

        self.chosen_screen.pc_alt = value

    def _on_area_add_clicked(self) -> None:
        """
        新增一个区域
        :return:
        """
        if self.chosen_screen is None:
            return

        self.chosen_screen.area_list.append(ScreenArea())
        self._area_table_update.signal.emit()

    def _on_row_delete_clicked(self):
        """
        删除一行
        :return:
        """
        if self.chosen_screen is None:
            return

        button_idx = self.sender()
        if button_idx is not None:
            row_idx = self.area_table.indexAt(button_idx.pos()).row()
            self.chosen_screen.remove_area_by_idx(row_idx)
            self.area_table.removeRow(row_idx)
            self._image_update.signal.emit()

    def _on_area_table_cell_changed(self, row: int, column: int) -> None:
        """
        表格内容改变
        :param row:
        :param column:
        :return:
        """
        if self.chosen_screen is None:
            return
        if row < 0 or row >= len(self.chosen_screen.area_list):
            return
        area_item = self.chosen_screen.area_list[row]
        text = self.area_table.item(row, column).text().strip()
        if column == 1:
            area_item.area_name = text
        elif column == 2:
            num_list = [int(i) for i in text[1:-1].split(',')]
            while len(num_list) < 4:
                num_list.append(0)
            if(area_item.platform == 'PC'):
                area_item.pc_rect = Rect(num_list[0], num_list[1], num_list[2], num_list[3])
            else:
                area_item.emulator_rect = Rect(num_list[0], num_list[1], num_list[2], num_list[3])
            # area_item.rect = Rect(num_list[0], num_list[1], num_list[2], num_list[3])
            self._image_update.signal.emit()
        elif column == 3:
            area_item.text = text
        elif column == 4:
            area_item.lcs_percent = float(text) if len(text) > 0 else 0.5
        elif column == 5:
            if len(text) == 0:
                area_item.template_sub_dir = ''
                area_item.template_id = ''
            else:
                template_list = text.split('.')
                if len(template_list) > 1:
                    area_item.template_sub_dir = template_list[0]
                    area_item.template_id = template_list[1]
                else:
                    area_item.template_sub_dir = ''
                    area_item.template_id = template_list[0]
        elif column == 6:
            area_item.template_match_threshold = float(text) if len(text) > 0 else 0.7
        elif column == 7:
            try:
                import json
                arr = json.loads(text)
                if isinstance(arr, list):
                    area_item.color_range = arr
            except Exception:
                area_item.color_range = None
        elif column == 9:
            area_item.goto_list = text.split(',')

    def _on_image_drag_released(self, x1: int, y1: int, x2: int, y2: int) -> None:
        """
        图片上拖拽区域后 显示坐标
        :return:
        """
        if self.chosen_screen is None or self.chosen_screen.screen_image is None:
            return

        display_width = self.image_label.width()
        display_height = self.image_label.height()

        image_width = self.chosen_screen.screen_image.shape[1]
        image_height = self.chosen_screen.screen_image.shape[0]

        real_x1 = int(x1 * image_width / display_width)
        real_y1 = int(y1 * image_height / display_height)
        real_x2 = int(x2 * image_width / display_width)
        real_y2 = int(y2 * image_height / display_height)

        self.image_click_pos_opt.setValue(f'({real_x1}, {real_y1}, {real_x2}, {real_y2})')

    def on_area_id_check_changed(self):
        if self.chosen_screen is None:
            return
        btn: CheckBox = self.sender()
        if btn is not None:
            row_idx = self.area_table.indexAt(btn.pos()).row()
            if row_idx < 0 or row_idx >= len(self.chosen_screen.area_list):
                return
            self.chosen_screen.area_list[row_idx].id_mark = btn.isChecked()

    def on_area_table_cell_clicked(self, row: int, column: int):
        if self.area_table_row_selected == row:
            self.area_table_row_selected = None
        else:
            self.area_table_row_selected = row
        self._update_image_display()<|MERGE_RESOLUTION|>--- conflicted
+++ resolved
@@ -74,7 +74,6 @@
         btn_row = Row()
         widget.add_widget(btn_row)
 
-<<<<<<< HEAD
         self.platform_opt = ComboBox()
         self.platform_opt.setPlaceholderText(gt('选择平台', 'ui'))  # 设置占位符文本
         self.platform_opt.addItems(['PC', 'Emulator'])  # 添加选项
@@ -82,10 +81,7 @@
         self._update_platform_opt()
         btn_row.add_widget(self.platform_opt)  # 将选择框添加到按钮行
 
-        self.existed_yml_btn = ComboBox()
-=======
         self.existed_yml_btn = EditableComboBox()
->>>>>>> 0cc12fb9
         self.existed_yml_btn.setPlaceholderText(gt('选择已有', 'ui'))
         self.existed_yml_btn.currentTextChanged.connect(self._on_choose_existed_yml)
         self._update_existed_yml_options()
@@ -187,6 +183,8 @@
             pass
 
         self.platform_opt.currentTextChanged.connect(self._on_platform_opt_changed)
+
+
 
     def _init_right_part(self) -> QWidget:
         widget = Column()
